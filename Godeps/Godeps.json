--- conflicted
+++ resolved
@@ -256,13 +256,12 @@
 			"Rev": "5e4ce6bc0ecd3472f6f943666d84876691be2ced"
 		},
 		{
-<<<<<<< HEAD
 			"ImportPath": "github.com/sabhiram/go-git-ignore",
 			"Rev": "f9a1328f5fc50414f8751f587774ccd3f49b492b"
-=======
+		},	
+		{		
 			"ImportPath": "github.com/satori/go.uuid",
 			"Rev": "7c7f2020c4c9491594b85767967f4619c2fa75f9"
->>>>>>> 9e74a088
 		},
 		{
 			"ImportPath": "github.com/steakknife/hamming",
