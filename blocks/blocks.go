// package blocks contains the lowest level of ipfs data structures,
// the raw block with a checksum.
package blocks

import (
	"errors"
	"fmt"

<<<<<<< HEAD
	"github.com/ipfs/go-ipfs/commands/files"
	key "gx/ipfs/Qmce4Y4zg3sYr7xKM5UueS67vhNni6EeWgCRnb7MbLJMew/go-key"

	mh "gx/ipfs/QmYf7ng2hG5XBtJA3tN34DQ2GUN5HNksEw1rLDkmr6vGku/go-multihash"
	u "gx/ipfs/QmZNVWh8LLjAavuQ2JXuFmuYH3C11xo988vSgp7UQrTRj1/go-ipfs-util"
	cid "gx/ipfs/QmfSc2xehWmWLnwwYR91Y8QF4xdASypTFVknutoKQS3GHp/go-cid"
=======
	cid "gx/ipfs/QmXUuRadqDq5BuFWzVU6VuKaSjTcNm1gNCtLvvP1TJCW4z/go-cid"
	mh "gx/ipfs/QmYDds3421prZgqKbLpEK7T9Aa2eVdQ7o3YarX1LVLdP2J/go-multihash"
	u "gx/ipfs/Qmb912gdngC1UWwTkhuW8knyRbcWeu5kqkxBpveLmW8bSr/go-ipfs-util"
>>>>>>> d5c716a3
)

var ErrWrongHash = errors.New("data did not match given hash!")

// Block is a singular block of data in ipfs

type Block interface {
	Multihash() mh.Multihash
	RawData() []byte
<<<<<<< HEAD
	PosInfo() *files.PosInfo
	Key() key.Key
=======
	Cid() *cid.Cid
>>>>>>> d5c716a3
	String() string
	Loggable() map[string]interface{}
}

type BasicBlock struct {
<<<<<<< HEAD
	multihash mh.Multihash
	data      []byte
	posInfo   *files.PosInfo
=======
	cid  *cid.Cid
	data []byte
>>>>>>> d5c716a3
}

// NewBlock creates a Block object from opaque data. It will hash the data.
func NewBlock(data []byte) *BasicBlock {
	// TODO: fix assumptions
	return &BasicBlock{data: data, cid: cid.NewCidV0(u.Hash(data))}
}

// NewBlockWithHash creates a new block when the hash of the data
// is already known, this is used to save time in situations where
// we are able to be confident that the data is correct
func NewBlockWithCid(data []byte, c *cid.Cid) (*BasicBlock, error) {
	if u.Debug {
		// TODO: fix assumptions
		chkc := cid.NewCidV0(u.Hash(data))
		if !chkc.Equals(c) {
			return nil, ErrWrongHash
		}
	}
	return &BasicBlock{data: data, cid: c}, nil
}

func (b *BasicBlock) Multihash() mh.Multihash {
	return b.cid.Hash()
}

func (b *BasicBlock) RawData() []byte {
	return b.data
}

func (b *BasicBlock) Cid() *cid.Cid {
<<<<<<< HEAD
	return cid.NewCidV0(b.multihash)
}

func (b *BasicBlock) PosInfo() *files.PosInfo {
	return b.posInfo
}

func (b *BasicBlock) SetPosInfo(posInfo *files.PosInfo) {
	b.posInfo = posInfo
}

// Key returns the block's Multihash as a Key value.
func (b *BasicBlock) Key() key.Key {
	return key.Key(b.multihash)
=======
	return b.cid
>>>>>>> d5c716a3
}

func (b *BasicBlock) String() string {
	return fmt.Sprintf("[Block %s]", b.Cid())
}

func (b *BasicBlock) Loggable() map[string]interface{} {
	return map[string]interface{}{
		"block": b.Cid().String(),
	}
}<|MERGE_RESOLUTION|>--- conflicted
+++ resolved
@@ -6,18 +6,11 @@
 	"errors"
 	"fmt"
 
-<<<<<<< HEAD
 	"github.com/ipfs/go-ipfs/commands/files"
-	key "gx/ipfs/Qmce4Y4zg3sYr7xKM5UueS67vhNni6EeWgCRnb7MbLJMew/go-key"
 
-	mh "gx/ipfs/QmYf7ng2hG5XBtJA3tN34DQ2GUN5HNksEw1rLDkmr6vGku/go-multihash"
-	u "gx/ipfs/QmZNVWh8LLjAavuQ2JXuFmuYH3C11xo988vSgp7UQrTRj1/go-ipfs-util"
-	cid "gx/ipfs/QmfSc2xehWmWLnwwYR91Y8QF4xdASypTFVknutoKQS3GHp/go-cid"
-=======
 	cid "gx/ipfs/QmXUuRadqDq5BuFWzVU6VuKaSjTcNm1gNCtLvvP1TJCW4z/go-cid"
 	mh "gx/ipfs/QmYDds3421prZgqKbLpEK7T9Aa2eVdQ7o3YarX1LVLdP2J/go-multihash"
 	u "gx/ipfs/Qmb912gdngC1UWwTkhuW8knyRbcWeu5kqkxBpveLmW8bSr/go-ipfs-util"
->>>>>>> d5c716a3
 )
 
 var ErrWrongHash = errors.New("data did not match given hash!")
@@ -27,25 +20,16 @@
 type Block interface {
 	Multihash() mh.Multihash
 	RawData() []byte
-<<<<<<< HEAD
 	PosInfo() *files.PosInfo
-	Key() key.Key
-=======
 	Cid() *cid.Cid
->>>>>>> d5c716a3
 	String() string
 	Loggable() map[string]interface{}
 }
 
 type BasicBlock struct {
-<<<<<<< HEAD
-	multihash mh.Multihash
-	data      []byte
-	posInfo   *files.PosInfo
-=======
-	cid  *cid.Cid
-	data []byte
->>>>>>> d5c716a3
+	cid     *cid.Cid
+	data    []byte
+	posInfo *files.PosInfo
 }
 
 // NewBlock creates a Block object from opaque data. It will hash the data.
@@ -77,8 +61,7 @@
 }
 
 func (b *BasicBlock) Cid() *cid.Cid {
-<<<<<<< HEAD
-	return cid.NewCidV0(b.multihash)
+	return b.cid
 }
 
 func (b *BasicBlock) PosInfo() *files.PosInfo {
@@ -87,14 +70,6 @@
 
 func (b *BasicBlock) SetPosInfo(posInfo *files.PosInfo) {
 	b.posInfo = posInfo
-}
-
-// Key returns the block's Multihash as a Key value.
-func (b *BasicBlock) Key() key.Key {
-	return key.Key(b.multihash)
-=======
-	return b.cid
->>>>>>> d5c716a3
 }
 
 func (b *BasicBlock) String() string {
