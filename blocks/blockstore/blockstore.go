// package blockstore implements a thin wrapper over a datastore, giving a
// clean interface for Getting and Putting block objects.
package blockstore

import (
	"context"
	"errors"
	"sync"
	"sync/atomic"

	blocks "github.com/ipfs/go-ipfs/blocks"

	logging "gx/ipfs/QmSpJByNKFX1sCsHBEp3R73FL4NF6FnQTEGyNAXHm2GS52/go-log"
	cid "gx/ipfs/QmXUuRadqDq5BuFWzVU6VuKaSjTcNm1gNCtLvvP1TJCW4z/go-cid"
	ds "gx/ipfs/QmbzuUusHqaLLoNTDEVLcSF6vZDHZDLPC7p4bztRvvkXxU/go-datastore"
	dsns "gx/ipfs/QmbzuUusHqaLLoNTDEVLcSF6vZDHZDLPC7p4bztRvvkXxU/go-datastore/namespace"
	dsq "gx/ipfs/QmbzuUusHqaLLoNTDEVLcSF6vZDHZDLPC7p4bztRvvkXxU/go-datastore/query"
)

var log = logging.Logger("blockstore")

// BlockPrefix namespaces blockstore datastores
const DefaultPrefix = "/blocks"

var blockPrefix = ds.NewKey(DefaultPrefix)

var ValueTypeMismatch = errors.New("the retrieved value is not a Block")
var ErrHashMismatch = errors.New("block in storage has different hash than requested")

var ErrNotFound = errors.New("blockstore: block not found")

// Blockstore wraps a Datastore
type Blockstore interface {
	DeleteBlock(*cid.Cid) error
	Has(*cid.Cid) (bool, error)
	Get(*cid.Cid) (blocks.Block, error)
	Put(blocks.Block) error
	PutMany([]blocks.Block) error

	AllKeysChan(ctx context.Context) (<-chan *cid.Cid, error)
}

type GCLocker interface {
	// GCLock locks the blockstore for garbage collection. No operations
	// that expect to finish with a pin should ocurr simultaneously.
	// Reading during GC is safe, and requires no lock.
	GCLock() Unlocker

	// PinLock locks the blockstore for sequences of puts expected to finish
	// with a pin (before GC). Multiple put->pin sequences can write through
	// at the same time, but no GC should not happen simulatenously.
	// Reading during Pinning is safe, and requires no lock.
	PinLock() Unlocker

	// GcRequested returns true if GCLock has been called and is waiting to
	// take the lock
	GCRequested() bool
}

type GCBlockstore interface {
	Blockstore
	GCLocker
}

func NewGCBlockstore(bs Blockstore, gcl GCLocker) GCBlockstore {
	return gcBlockstore{bs, gcl}
}

type gcBlockstore struct {
	Blockstore
	GCLocker
}

func NewBlockstore(d ds.Batching) *blockstore {
	return NewBlockstoreWPrefix(d, DefaultPrefix)
}

func NewBlockstoreWPrefix(d ds.Batching, prefix string) *blockstore {
	var dsb ds.Batching
	prefixKey := ds.NewKey(prefix)
	dd := dsns.Wrap(d, prefixKey)
	dsb = dd
	return &blockstore{
		datastore: dsb,
		prefix:    prefixKey,
	}
}

type blockstore struct {
	datastore ds.Batching
	prefix    ds.Key

	rehash bool
}

func (bs *blockstore) HashOnRead(enabled bool) {
	bs.rehash = enabled
}

func (bs *blockstore) Get(k *cid.Cid) (blocks.Block, error) {
	if k == nil {
		log.Error("nil cid in blockstore")
		return nil, ErrNotFound
	}

<<<<<<< HEAD
	maybeData, err := bs.datastore.Get(CidToDsKey(k))
=======
	maybeData, err := bs.datastore.Get(dshelp.CidToDsKey(k))
>>>>>>> 65ffff24
	if err == ds.ErrNotFound {
		return nil, ErrNotFound
	}
	if err != nil {
		return nil, err
	}
	bdata, ok := maybeData.([]byte)
	if !ok {
		return nil, ValueTypeMismatch
	}

	if bs.rehash {
		rbcid, err := k.Prefix().Sum(bdata)
		if err != nil {
			return nil, err
		}

		if !rbcid.Equals(k) {
			return nil, ErrHashMismatch
		}

		return blocks.NewBlockWithCid(bdata, rbcid)
	} else {
		return blocks.NewBlockWithCid(bdata, k)
	}
}

func (bs *blockstore) Put(block blocks.Block) error {
<<<<<<< HEAD
	k := CidToDsKey(block.Cid())

	// Note: The Has Check is now done by the MultiBlockstore
=======
	k := dshelp.CidToDsKey(block.Cid())
>>>>>>> 65ffff24

	return bs.datastore.Put(k, block.RawData())
}

func (bs *blockstore) PutMany(blocks []blocks.Block) error {
	t, err := bs.datastore.Batch()
	if err != nil {
		return err
	}
	for _, b := range blocks {
<<<<<<< HEAD
		k := CidToDsKey(b.Cid())
=======
		k := dshelp.CidToDsKey(b.Cid())
		exists, err := bs.datastore.Has(k)
		if err == nil && exists {
			continue
		}

>>>>>>> 65ffff24
		err = t.Put(k, b.RawData())
		if err != nil {
			return err
		}
	}
	return t.Commit()
}

func (bs *blockstore) Has(k *cid.Cid) (bool, error) {
<<<<<<< HEAD
	return bs.datastore.Has(CidToDsKey(k))
}

func (s *blockstore) DeleteBlock(k *cid.Cid) error {
	return s.datastore.Delete(CidToDsKey(k))
=======
	return bs.datastore.Has(dshelp.CidToDsKey(k))
}

func (s *blockstore) DeleteBlock(k *cid.Cid) error {
	return s.datastore.Delete(dshelp.CidToDsKey(k))
>>>>>>> 65ffff24
}

// AllKeysChan runs a query for keys from the blockstore.
// this is very simplistic, in the future, take dsq.Query as a param?
//
// AllKeysChan respects context
func (bs *blockstore) AllKeysChan(ctx context.Context) (<-chan *cid.Cid, error) {

	// KeysOnly, because that would be _a lot_ of data.
	q := dsq.Query{KeysOnly: true}
	// datastore/namespace does *NOT* fix up Query.Prefix
	q.Prefix = bs.prefix.String()
	res, err := bs.datastore.Query(q)
	if err != nil {
		return nil, err
	}

	// this function is here to compartmentalize
	get := func() (*cid.Cid, bool) {
		select {
		case <-ctx.Done():
			return nil, false
		case e, more := <-res.Next():
			if !more {
				return nil, false
			}
			if e.Error != nil {
				log.Debug("blockstore.AllKeysChan got err:", e.Error)
				return nil, false
			}

			// need to convert to key.Key using key.KeyFromDsKey.
<<<<<<< HEAD
			c, err := DsKeyToCid(ds.NewKey(e.Key)) // TODO: calling NewKey isnt free
=======
			c, err := dshelp.DsKeyToCid(ds.NewKey(e.Key)) // TODO: calling NewKey isnt free
>>>>>>> 65ffff24
			if err != nil {
				log.Warningf("error parsing key from DsKey: ", err)
				return nil, true
			}

			log.Debug("blockstore: query got key", c)

			return c, true
		}
	}

	output := make(chan *cid.Cid, dsq.KeysOnlyBufSize)
	go func() {
		defer func() {
			res.Process().Close() // ensure exit (signals early exit, too)
			close(output)
		}()

		for {
			k, ok := get()
			if !ok {
				return
			}
			if k == nil {
				continue
			}

			select {
			case <-ctx.Done():
				return
			case output <- k:
			}
		}
	}()

	return output, nil
}

type gclocker struct {
	lk      sync.RWMutex
	gcreq   int32
	gcreqlk sync.Mutex
}

type Unlocker interface {
	Unlock()
}

type unlocker struct {
	unlock func()
}

func (u *unlocker) Unlock() {
	u.unlock()
	u.unlock = nil // ensure its not called twice
}

func (bs *gclocker) GCLock() Unlocker {
	atomic.AddInt32(&bs.gcreq, 1)
	bs.lk.Lock()
	atomic.AddInt32(&bs.gcreq, -1)
	return &unlocker{bs.lk.Unlock}
}

func (bs *gclocker) PinLock() Unlocker {
	bs.lk.RLock()
	return &unlocker{bs.lk.RUnlock}
}

func (bs *gclocker) GCRequested() bool {
	return atomic.LoadInt32(&bs.gcreq) > 0
}<|MERGE_RESOLUTION|>--- conflicted
+++ resolved
@@ -9,6 +9,7 @@
 	"sync/atomic"
 
 	blocks "github.com/ipfs/go-ipfs/blocks"
+	dshelp "github.com/ipfs/go-ipfs/thirdparty/ds-help"
 
 	logging "gx/ipfs/QmSpJByNKFX1sCsHBEp3R73FL4NF6FnQTEGyNAXHm2GS52/go-log"
 	cid "gx/ipfs/QmXUuRadqDq5BuFWzVU6VuKaSjTcNm1gNCtLvvP1TJCW4z/go-cid"
@@ -103,11 +104,7 @@
 		return nil, ErrNotFound
 	}
 
-<<<<<<< HEAD
-	maybeData, err := bs.datastore.Get(CidToDsKey(k))
-=======
 	maybeData, err := bs.datastore.Get(dshelp.CidToDsKey(k))
->>>>>>> 65ffff24
 	if err == ds.ErrNotFound {
 		return nil, ErrNotFound
 	}
@@ -136,13 +133,9 @@
 }
 
 func (bs *blockstore) Put(block blocks.Block) error {
-<<<<<<< HEAD
-	k := CidToDsKey(block.Cid())
+	k := dshelp.CidToDsKey(block.Cid())
 
 	// Note: The Has Check is now done by the MultiBlockstore
-=======
-	k := dshelp.CidToDsKey(block.Cid())
->>>>>>> 65ffff24
 
 	return bs.datastore.Put(k, block.RawData())
 }
@@ -153,16 +146,7 @@
 		return err
 	}
 	for _, b := range blocks {
-<<<<<<< HEAD
-		k := CidToDsKey(b.Cid())
-=======
 		k := dshelp.CidToDsKey(b.Cid())
-		exists, err := bs.datastore.Has(k)
-		if err == nil && exists {
-			continue
-		}
-
->>>>>>> 65ffff24
 		err = t.Put(k, b.RawData())
 		if err != nil {
 			return err
@@ -172,19 +156,11 @@
 }
 
 func (bs *blockstore) Has(k *cid.Cid) (bool, error) {
-<<<<<<< HEAD
-	return bs.datastore.Has(CidToDsKey(k))
-}
-
-func (s *blockstore) DeleteBlock(k *cid.Cid) error {
-	return s.datastore.Delete(CidToDsKey(k))
-=======
 	return bs.datastore.Has(dshelp.CidToDsKey(k))
 }
 
 func (s *blockstore) DeleteBlock(k *cid.Cid) error {
 	return s.datastore.Delete(dshelp.CidToDsKey(k))
->>>>>>> 65ffff24
 }
 
 // AllKeysChan runs a query for keys from the blockstore.
@@ -217,11 +193,7 @@
 			}
 
 			// need to convert to key.Key using key.KeyFromDsKey.
-<<<<<<< HEAD
-			c, err := DsKeyToCid(ds.NewKey(e.Key)) // TODO: calling NewKey isnt free
-=======
 			c, err := dshelp.DsKeyToCid(ds.NewKey(e.Key)) // TODO: calling NewKey isnt free
->>>>>>> 65ffff24
 			if err != nil {
 				log.Warningf("error parsing key from DsKey: ", err)
 				return nil, true
