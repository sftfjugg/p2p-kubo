// package blockstore implements a thin wrapper over a datastore, giving a
// clean interface for Getting and Putting block objects.
package blockstore

import (
	"errors"
	"sync"
	"sync/atomic"

	blocks "github.com/ipfs/go-ipfs/blocks"
	logging "gx/ipfs/QmSpJByNKFX1sCsHBEp3R73FL4NF6FnQTEGyNAXHm2GS52/go-log"
	mh "gx/ipfs/QmYf7ng2hG5XBtJA3tN34DQ2GUN5HNksEw1rLDkmr6vGku/go-multihash"
	context "gx/ipfs/QmZy2y8t9zQH2a1b8q2ZSLKp17ATuJoCNxxyMFG5qFExpt/go-net/context"
	ds "gx/ipfs/QmbzuUusHqaLLoNTDEVLcSF6vZDHZDLPC7p4bztRvvkXxU/go-datastore"
	dsns "gx/ipfs/QmbzuUusHqaLLoNTDEVLcSF6vZDHZDLPC7p4bztRvvkXxU/go-datastore/namespace"
	dsq "gx/ipfs/QmbzuUusHqaLLoNTDEVLcSF6vZDHZDLPC7p4bztRvvkXxU/go-datastore/query"
	key "gx/ipfs/Qmce4Y4zg3sYr7xKM5UueS67vhNni6EeWgCRnb7MbLJMew/go-key"
)

var log = logging.Logger("blockstore")

// BlockPrefix namespaces blockstore datastores
var BlockPrefix = ds.NewKey("blocks")

var ValueTypeMismatch = errors.New("the retrieved value is not a Block")
var ErrHashMismatch = errors.New("block in storage has different hash than requested")

var ErrNotFound = errors.New("blockstore: block not found")

// Blockstore wraps a Datastore
type Blockstore interface {
	DeleteBlock(key.Key) error
	Has(key.Key) (bool, error)
	Get(key.Key) (blocks.Block, error)

	// Put and PutMany return the blocks(s) actually added to the
	// blockstore.  If a block already exists it will not be returned.
	
	Put(blocks.Block) (error, blocks.Block) 
	PutMany([]blocks.Block) (error, []blocks.Block)

	AllKeysChan(ctx context.Context) (<-chan key.Key, error)
}

type GCBlockstore interface {
	Blockstore

	// GCLock locks the blockstore for garbage collection. No operations
	// that expect to finish with a pin should ocurr simultaneously.
	// Reading during GC is safe, and requires no lock.
	GCLock() Unlocker

	// PinLock locks the blockstore for sequences of puts expected to finish
	// with a pin (before GC). Multiple put->pin sequences can write through
	// at the same time, but no GC should not happen simulatenously.
	// Reading during Pinning is safe, and requires no lock.
	PinLock() Unlocker

	// GcRequested returns true if GCLock has been called and is waiting to
	// take the lock
	GCRequested() bool
}

func NewBlockstore(d ds.Batching) *blockstore {
	var dsb ds.Batching
	dd := dsns.Wrap(d, BlockPrefix)
	dsb = dd
	return &blockstore{
		datastore: dsb,
	}
}

type blockstore struct {
	datastore ds.Batching

	lk      sync.RWMutex
	gcreq   int32
	gcreqlk sync.Mutex

	rehash bool
}

func (bs *blockstore) HashOnRead(enabled bool) {
	bs.rehash = enabled
}

func (bs *blockstore) Get(k key.Key) (blocks.Block, error) {
	if k == "" {
		return nil, ErrNotFound
	}

	maybeData, err := bs.datastore.Get(k.DsKey())
	if err == ds.ErrNotFound {
		return nil, ErrNotFound
	}
	if err != nil {
		return nil, err
	}
	bdata, ok := maybeData.([]byte)
	if !ok {
		return nil, ValueTypeMismatch
	}

	if bs.rehash {
		rb := blocks.NewBlock(bdata)
		if rb.Key() != k {
			return nil, ErrHashMismatch
		} else {
			return rb, nil
		}
	} else {
		return blocks.NewBlockWithHash(bdata, mh.Multihash(k))
	}
}

func (bs *blockstore) Put(block blocks.Block) (error, blocks.Block) {
	k := block.Key().DsKey()

	// Has is cheaper than Put, so see if we already have it
	exists, err := bs.datastore.Has(k)
	if err == nil && exists {
		return nil, nil // already stored.
	}
<<<<<<< HEAD
	return bs.datastore.Put(k, block.Data()), block
=======
	return bs.datastore.Put(k, block.RawData())
>>>>>>> 87ecb92f
}

func (bs *blockstore) PutMany(blks []blocks.Block) (error, []blocks.Block) {
	t, err := bs.datastore.Batch()
	if err != nil {
		return err, nil
	}
	added := make([]blocks.Block, 0, len(blks))
	for _, b := range blks {
		k := b.Key().DsKey()
		exists, err := bs.datastore.Has(k)
		if err == nil && exists {
			continue
		}

		err = t.Put(k, b.RawData())
		if err != nil {
			return err, nil
		}
		added = append(added, b)
	}
	return t.Commit(), added
}

func (bs *blockstore) Has(k key.Key) (bool, error) {
	return bs.datastore.Has(k.DsKey())
}

func (s *blockstore) DeleteBlock(k key.Key) error {
	return s.datastore.Delete(k.DsKey())
}

// AllKeysChan runs a query for keys from the blockstore.
// this is very simplistic, in the future, take dsq.Query as a param?
//
// AllKeysChan respects context
func (bs *blockstore) AllKeysChan(ctx context.Context) (<-chan key.Key, error) {

	// KeysOnly, because that would be _a lot_ of data.
	q := dsq.Query{KeysOnly: true}
	// datastore/namespace does *NOT* fix up Query.Prefix
	q.Prefix = BlockPrefix.String()
	res, err := bs.datastore.Query(q)
	if err != nil {
		return nil, err
	}

	// this function is here to compartmentalize
	get := func() (key.Key, bool) {
		select {
		case <-ctx.Done():
			return "", false
		case e, more := <-res.Next():
			if !more {
				return "", false
			}
			if e.Error != nil {
				log.Debug("blockstore.AllKeysChan got err:", e.Error)
				return "", false
			}

			// need to convert to key.Key using key.KeyFromDsKey.
			k, err := key.KeyFromDsKey(ds.NewKey(e.Key))
			if err != nil {
				log.Warningf("error parsing key from DsKey: ", err)
				return "", true
			}
			log.Debug("blockstore: query got key", k)

			// key must be a multihash. else ignore it.
			_, err = mh.Cast([]byte(k))
			if err != nil {
				log.Warningf("key from datastore was not a multihash: ", err)
				return "", true
			}

			return k, true
		}
	}

	output := make(chan key.Key, dsq.KeysOnlyBufSize)
	go func() {
		defer func() {
			res.Process().Close() // ensure exit (signals early exit, too)
			close(output)
		}()

		for {
			k, ok := get()
			if !ok {
				return
			}
			if k == "" {
				continue
			}

			select {
			case <-ctx.Done():
				return
			case output <- k:
			}
		}
	}()

	return output, nil
}

type Unlocker interface {
	Unlock()
}

type unlocker struct {
	unlock func()
}

func (u *unlocker) Unlock() {
	u.unlock()
	u.unlock = nil // ensure its not called twice
}

func (bs *blockstore) GCLock() Unlocker {
	atomic.AddInt32(&bs.gcreq, 1)
	bs.lk.Lock()
	atomic.AddInt32(&bs.gcreq, -1)
	return &unlocker{bs.lk.Unlock}
}

func (bs *blockstore) PinLock() Unlocker {
	bs.lk.RLock()
	return &unlocker{bs.lk.RUnlock}
}

func (bs *blockstore) GCRequested() bool {
	return atomic.LoadInt32(&bs.gcreq) > 0
}<|MERGE_RESOLUTION|>--- conflicted
+++ resolved
@@ -121,11 +121,7 @@
 	if err == nil && exists {
 		return nil, nil // already stored.
 	}
-<<<<<<< HEAD
-	return bs.datastore.Put(k, block.Data()), block
-=======
-	return bs.datastore.Put(k, block.RawData())
->>>>>>> 87ecb92f
+	return bs.datastore.Put(k, block.RawData()), block
 }
 
 func (bs *blockstore) PutMany(blks []blocks.Block) (error, []blocks.Block) {
