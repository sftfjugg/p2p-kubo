// package blockstore implements a thin wrapper over a datastore, giving a
// clean interface for Getting and Putting block objects.
package blockstore

import (
	"context"
	"errors"
	"sync"
	"sync/atomic"

	blocks "github.com/ipfs/go-ipfs/blocks"
	dshelp "github.com/ipfs/go-ipfs/thirdparty/ds-help"

	logging "gx/ipfs/QmSpJByNKFX1sCsHBEp3R73FL4NF6FnQTEGyNAXHm2GS52/go-log"
	cid "gx/ipfs/QmXfiyr2RWEXpVDdaYnD2HNiBk6UBddsvEP4RPfXb6nGqY/go-cid"
	ds "gx/ipfs/QmbzuUusHqaLLoNTDEVLcSF6vZDHZDLPC7p4bztRvvkXxU/go-datastore"
	dsns "gx/ipfs/QmbzuUusHqaLLoNTDEVLcSF6vZDHZDLPC7p4bztRvvkXxU/go-datastore/namespace"
	dsq "gx/ipfs/QmbzuUusHqaLLoNTDEVLcSF6vZDHZDLPC7p4bztRvvkXxU/go-datastore/query"
)

var log = logging.Logger("blockstore")

// BlockPrefix namespaces blockstore datastores
const DefaultPrefix = "/blocks"

var blockPrefix = ds.NewKey(DefaultPrefix)

var ValueTypeMismatch = errors.New("the retrieved value is not a Block")
var ErrHashMismatch = errors.New("block in storage has different hash than requested")

var ErrNotFound = errors.New("blockstore: block not found")

// Blockstore wraps a Datastore
type Blockstore interface {
	DeleteBlock(*cid.Cid) error
	Has(*cid.Cid) (bool, error)
	Get(*cid.Cid) (blocks.Block, error)
	Put(blocks.Block) error
	PutMany([]blocks.Block) error

	AllKeysChan(ctx context.Context) (<-chan *cid.Cid, error)
}

type GCLocker interface {
	// GCLock locks the blockstore for garbage collection. No operations
	// that expect to finish with a pin should ocurr simultaneously.
	// Reading during GC is safe, and requires no lock.
	GCLock() Unlocker

	// PinLock locks the blockstore for sequences of puts expected to finish
	// with a pin (before GC). Multiple put->pin sequences can write through
	// at the same time, but no GC should not happen simulatenously.
	// Reading during Pinning is safe, and requires no lock.
	PinLock() Unlocker

	// GcRequested returns true if GCLock has been called and is waiting to
	// take the lock
	GCRequested() bool
}

type GCBlockstore interface {
	Blockstore
	GCLocker
}

func NewGCBlockstore(bs Blockstore, gcl GCLocker) GCBlockstore {
	return gcBlockstore{bs, gcl}
}

type gcBlockstore struct {
	Blockstore
	GCLocker
}

func NewBlockstore(d ds.Batching) *blockstore {
	return NewBlockstoreWPrefix(d, DefaultPrefix)
}

func NewBlockstoreWPrefix(d ds.Batching, prefix string) *blockstore {
	var dsb ds.Batching
	prefixKey := ds.NewKey(prefix)
	dd := dsns.Wrap(d, prefixKey)
	dsb = dd
	return &blockstore{
		datastore: dsb,
		prefix:    prefixKey,
	}
}

type blockstore struct {
	datastore ds.Batching
	prefix    ds.Key

	rehash bool
}

func (bs *blockstore) HashOnRead(enabled bool) {
	bs.rehash = enabled
}

func (bs *blockstore) Get(k *cid.Cid) (blocks.Block, error) {
	if k == nil {
		log.Error("nil cid in blockstore")
		return nil, ErrNotFound
	}

	maybeData, err := bs.datastore.Get(dshelp.CidToDsKey(k))
	if err == ds.ErrNotFound {
		return nil, ErrNotFound
	}
	if err != nil {
		return nil, err
	}
	bdata, ok := maybeData.([]byte)
	if !ok {
		return nil, ValueTypeMismatch
	}

	if bs.rehash {
		rbcid, err := k.Prefix().Sum(bdata)
		if err != nil {
			return nil, err
		}

		if !rbcid.Equals(k) {
			return nil, ErrHashMismatch
		}

		return blocks.NewBlockWithCid(bdata, rbcid)
	} else {
		return blocks.NewBlockWithCid(bdata, k)
	}
}

func (bs *blockstore) Put(block blocks.Block) error {
	k := dshelp.CidToDsKey(block.Cid())

	// Note: The Has Check is now done by the MultiBlockstore

	return bs.datastore.Put(k, block.RawData())
}

func (bs *blockstore) PutMany(blocks []blocks.Block) error {
	t, err := bs.datastore.Batch()
	if err != nil {
		return err
	}
	for _, b := range blocks {
		k := dshelp.CidToDsKey(b.Cid())
		err = t.Put(k, b.RawData())
		if err != nil {
			return err
		}
	}
	return t.Commit()
}

func (bs *blockstore) Has(k *cid.Cid) (bool, error) {
	return bs.datastore.Has(dshelp.CidToDsKey(k))
}

func (s *blockstore) DeleteBlock(k *cid.Cid) error {
	return s.datastore.Delete(dshelp.CidToDsKey(k))
}

// AllKeysChan runs a query for keys from the blockstore.
// this is very simplistic, in the future, take dsq.Query as a param?
//
// AllKeysChan respects context
func (bs *blockstore) AllKeysChan(ctx context.Context) (<-chan *cid.Cid, error) {

	// KeysOnly, because that would be _a lot_ of data.
	q := dsq.Query{KeysOnly: true}
	// datastore/namespace does *NOT* fix up Query.Prefix
	q.Prefix = bs.prefix.String()
	res, err := bs.datastore.Query(q)
	if err != nil {
		return nil, err
	}

	// this function is here to compartmentalize
	get := func() (*cid.Cid, bool) {
		select {
		case <-ctx.Done():
			return nil, false
		case e, more := <-res.Next():
			if !more {
				return nil, false
			}
			if e.Error != nil {
				log.Debug("blockstore.AllKeysChan got err:", e.Error)
				return nil, false
			}

			// need to convert to key.Key using key.KeyFromDsKey.
			c, err := dshelp.DsKeyToCid(ds.NewKey(e.Key)) // TODO: calling NewKey isnt free
			if err != nil {
				log.Warningf("error parsing key from DsKey: ", err)
				return nil, true
			}

			log.Debug("blockstore: query got key", c)

			return c, true
		}
	}

	output := make(chan *cid.Cid, dsq.KeysOnlyBufSize)
	go func() {
		defer func() {
			res.Process().Close() // ensure exit (signals early exit, too)
			close(output)
		}()

		for {
			k, ok := get()
			if !ok {
				return
			}
			if k == nil {
				continue
			}

			select {
			case <-ctx.Done():
				return
			case output <- k:
			}
		}
	}()

	return output, nil
}

<<<<<<< HEAD
=======
func NewGCLocker() *gclocker {
	return &gclocker{}
}

>>>>>>> a9df187e
type gclocker struct {
	lk      sync.RWMutex
	gcreq   int32
	gcreqlk sync.Mutex
}

type Unlocker interface {
	Unlock()
}

type unlocker struct {
	unlock func()
}

func (u *unlocker) Unlock() {
	u.unlock()
	u.unlock = nil // ensure its not called twice
}

func (bs *gclocker) GCLock() Unlocker {
	atomic.AddInt32(&bs.gcreq, 1)
	bs.lk.Lock()
	atomic.AddInt32(&bs.gcreq, -1)
	return &unlocker{bs.lk.Unlock}
}

func (bs *gclocker) PinLock() Unlocker {
	bs.lk.RLock()
	return &unlocker{bs.lk.RUnlock}
}

func (bs *gclocker) GCRequested() bool {
	return atomic.LoadInt32(&bs.gcreq) > 0
}<|MERGE_RESOLUTION|>--- conflicted
+++ resolved
@@ -232,13 +232,10 @@
 	return output, nil
 }
 
-<<<<<<< HEAD
-=======
 func NewGCLocker() *gclocker {
 	return &gclocker{}
 }
 
->>>>>>> a9df187e
 type gclocker struct {
 	lk      sync.RWMutex
 	gcreq   int32
