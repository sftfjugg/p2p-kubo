// package blockstore implements a thin wrapper over a datastore, giving a
// clean interface for Getting and Putting block objects.
package blockstore

import (
	"context"
	"errors"
	"sync"
	"sync/atomic"

	blocks "github.com/ipfs/go-ipfs/blocks"
	dshelp "github.com/ipfs/go-ipfs/thirdparty/ds-help"

	logging "gx/ipfs/QmSpJByNKFX1sCsHBEp3R73FL4NF6FnQTEGyNAXHm2GS52/go-log"
	cid "gx/ipfs/QmXUuRadqDq5BuFWzVU6VuKaSjTcNm1gNCtLvvP1TJCW4z/go-cid"
	ds "gx/ipfs/QmbzuUusHqaLLoNTDEVLcSF6vZDHZDLPC7p4bztRvvkXxU/go-datastore"
	dsns "gx/ipfs/QmbzuUusHqaLLoNTDEVLcSF6vZDHZDLPC7p4bztRvvkXxU/go-datastore/namespace"
	dsq "gx/ipfs/QmbzuUusHqaLLoNTDEVLcSF6vZDHZDLPC7p4bztRvvkXxU/go-datastore/query"
)

var log = logging.Logger("blockstore")

// BlockPrefix namespaces blockstore datastores
const DefaultPrefix = "/blocks"

var blockPrefix = ds.NewKey(DefaultPrefix)

var ValueTypeMismatch = errors.New("the retrieved value is not a Block")
var ErrHashMismatch = errors.New("block in storage has different hash than requested")

var ErrNotFound = errors.New("blockstore: block not found")

// Blockstore wraps a Datastore
type Blockstore interface {
	DeleteBlock(*cid.Cid) error
	Has(*cid.Cid) (bool, error)
	Get(*cid.Cid) (blocks.Block, error)
	Put(blocks.Block) error
	PutMany([]blocks.Block) error

	AllKeysChan(ctx context.Context) (<-chan *cid.Cid, error)
}

type GCLocker interface {
	// GCLock locks the blockstore for garbage collection. No operations
	// that expect to finish with a pin should ocurr simultaneously.
	// Reading during GC is safe, and requires no lock.
	GCLock() Unlocker

	// PinLock locks the blockstore for sequences of puts expected to finish
	// with a pin (before GC). Multiple put->pin sequences can write through
	// at the same time, but no GC should not happen simulatenously.
	// Reading during Pinning is safe, and requires no lock.
	PinLock() Unlocker

	// GcRequested returns true if GCLock has been called and is waiting to
	// take the lock
	GCRequested() bool
}

type GCBlockstore interface {
	Blockstore
	GCLocker
}

func NewGCBlockstore(bs Blockstore, gcl GCLocker) GCBlockstore {
	return gcBlockstore{bs, gcl}
}

type gcBlockstore struct {
	Blockstore
	GCLocker
}

func NewBlockstore(d ds.Batching) *blockstore {
	return NewBlockstoreWPrefix(d, "")
}

func NewBlockstoreWPrefix(d ds.Batching, prefix string) *blockstore {
	if prefix == "" {
		prefix = DefaultPrefix
	}
	var dsb ds.Batching
	prefixKey := ds.NewKey(prefix)
	dd := dsns.Wrap(d, prefixKey)
	dsb = dd
	return &blockstore{
		datastore: dsb,
		prefix:    prefixKey,
	}
}

type blockstore struct {
	datastore ds.Batching
	prefix    ds.Key

	rehash bool
}

func (bs *blockstore) HashOnRead(enabled bool) {
	bs.rehash = enabled
}

func (bs *blockstore) Get(k *cid.Cid) (blocks.Block, error) {
	if k == nil {
		log.Error("nil cid in blockstore")
		return nil, ErrNotFound
	}

	maybeData, err := bs.datastore.Get(dshelp.NewKeyFromBinary(k.KeyString()))
	if err == ds.ErrNotFound {
		return nil, ErrNotFound
	}
	if err != nil {
		return nil, err
	}
	bdata, ok := maybeData.([]byte)
	if !ok {
		return nil, ValueTypeMismatch
	}

	if bs.rehash {
		rb := blocks.NewBlock(bdata)
		if !rb.Cid().Equals(k) {
			return nil, ErrHashMismatch
		} else {
			return rb, nil
		}
	} else {
		return blocks.NewBlockWithCid(bdata, k)
	}
}

func (bs *blockstore) Put(block blocks.Block) error {
	k := dshelp.NewKeyFromBinary(block.Cid().KeyString())

	// Note: The Has Check is now done by the MultiBlockstore

	return bs.datastore.Put(k, block.RawData())
}

func (bs *blockstore) PutMany(blocks []blocks.Block) error {
	t, err := bs.datastore.Batch()
	if err != nil {
		return err
	}
	for _, b := range blocks {
<<<<<<< HEAD
		k := b.Key().DsKey()
=======
		k := dshelp.NewKeyFromBinary(b.Cid().KeyString())
		exists, err := bs.datastore.Has(k)
		if err == nil && exists {
			continue
		}

>>>>>>> d5c716a3
		err = t.Put(k, b.RawData())
		if err != nil {
			return err
		}
	}
	return t.Commit()
}

func (bs *blockstore) Has(k *cid.Cid) (bool, error) {
	return bs.datastore.Has(dshelp.NewKeyFromBinary(k.KeyString()))
}

func (s *blockstore) DeleteBlock(k *cid.Cid) error {
	return s.datastore.Delete(dshelp.NewKeyFromBinary(k.KeyString()))
}

// AllKeysChan runs a query for keys from the blockstore.
// this is very simplistic, in the future, take dsq.Query as a param?
//
// AllKeysChan respects context
func (bs *blockstore) AllKeysChan(ctx context.Context) (<-chan *cid.Cid, error) {

	// KeysOnly, because that would be _a lot_ of data.
	q := dsq.Query{KeysOnly: true}
	// datastore/namespace does *NOT* fix up Query.Prefix
	q.Prefix = bs.prefix.String()
	res, err := bs.datastore.Query(q)
	if err != nil {
		return nil, err
	}

	// this function is here to compartmentalize
	get := func() (*cid.Cid, bool) {
		select {
		case <-ctx.Done():
			return nil, false
		case e, more := <-res.Next():
			if !more {
				return nil, false
			}
			if e.Error != nil {
				log.Debug("blockstore.AllKeysChan got err:", e.Error)
				return nil, false
			}

			// need to convert to key.Key using key.KeyFromDsKey.
			kb, err := dshelp.BinaryFromDsKey(ds.NewKey(e.Key)) // TODO: calling NewKey isnt free
			if err != nil {
				log.Warningf("error parsing key from DsKey: ", err)
				return nil, true
			}

			c, err := cid.Cast(kb)
			if err != nil {
				log.Warning("error parsing cid from decoded DsKey: ", err)
				return nil, true
			}
			log.Debug("blockstore: query got key", c)

			return c, true
		}
	}

	output := make(chan *cid.Cid, dsq.KeysOnlyBufSize)
	go func() {
		defer func() {
			res.Process().Close() // ensure exit (signals early exit, too)
			close(output)
		}()

		for {
			k, ok := get()
			if !ok {
				return
			}
			if k == nil {
				continue
			}

			select {
			case <-ctx.Done():
				return
			case output <- k:
			}
		}
	}()

	return output, nil
}

type gclocker struct {
	lk      sync.RWMutex
	gcreq   int32
	gcreqlk sync.Mutex
}

type Unlocker interface {
	Unlock()
}

type unlocker struct {
	unlock func()
}

func (u *unlocker) Unlock() {
	u.unlock()
	u.unlock = nil // ensure its not called twice
}

func (bs *gclocker) GCLock() Unlocker {
	atomic.AddInt32(&bs.gcreq, 1)
	bs.lk.Lock()
	atomic.AddInt32(&bs.gcreq, -1)
	return &unlocker{bs.lk.Unlock}
}

func (bs *gclocker) PinLock() Unlocker {
	bs.lk.RLock()
	return &unlocker{bs.lk.RUnlock}
}

func (bs *gclocker) GCRequested() bool {
	return atomic.LoadInt32(&bs.gcreq) > 0
}<|MERGE_RESOLUTION|>--- conflicted
+++ resolved
@@ -145,16 +145,7 @@
 		return err
 	}
 	for _, b := range blocks {
-<<<<<<< HEAD
-		k := b.Key().DsKey()
-=======
 		k := dshelp.NewKeyFromBinary(b.Cid().KeyString())
-		exists, err := bs.datastore.Has(k)
-		if err == nil && exists {
-			continue
-		}
-
->>>>>>> d5c716a3
 		err = t.Put(k, b.RawData())
 		if err != nil {
 			return err
