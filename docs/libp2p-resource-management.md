# libp2p Network Resource Manager <small>(`Swarm.ResourceMgr`)</small>

## Purpose
The purpose of this document is to provide more information about the [libp2p Network Resource Manager](https://github.com/libp2p/go-libp2p/tree/master/p2p/host/resource-manager#readme) and how it's integrated into Kubo so that Kubo users can understand and configure it appropriately.

## 🙋 Help!  The resource manager is protecting my node but I want to understand more
The resource manager is generally a *feature* to bound libp2p's resources, whether from bugs, unintentionally misbehaving peers, or intentional Denial of Service attacks.

Good places to start are:
1. Understand [how the resource manager is configured](#levels-of-configuration).
2. Understand [how to read the log message](#what-do-these-protected-from-exceeding-resource-limits-log-messages-mean)
3. Understand [how to inspect and change limits](#user-supplied-override-limits)

## Table of Contents
<!-- TOC depthfrom:2 -->

- [Purpose](#purpose)
- [🙋 Help!  The resource manager is protecting my node but I want to understand more](#-help--the-resource-manager-is-protecting-my-node-but-i-want-to-understand-more)
- [Table of Contents](#table-of-contents)
- [Levels of Configuration](#levels-of-configuration)
    - [Approach](#approach)
    - [Computed Default Limits](#computed-default-limits)
    - [User Supplied Override Limits](#user-supplied-override-limits)
    - [Infinite limits](#infinite-limits)
- [FAQ](#faq)
    - [What do these "Protected from exceeding resource limits" log messages mean?](#what-do-these-protected-from-exceeding-resource-limits-log-messages-mean)
    - [What are the "Application error 0x0 remote ... cannot reserve ..." messages?](#what-are-the-application-error-0x0-remote--cannot-reserve--messages)
    - [How does the resource manager ResourceMgr relate to the connection manager ConnMgr?](#how-does-the-resource-manager-resourcemgr-relate-to-the-connection-manager-connmgr)
    - [How does one see the Active Limits?](#how-does-one-see-the-active-limits)
    - [How does one see the Computed Default Limits?](#how-does-one-see-the-computed-default-limits)
    - [How does one monitor libp2p resource usage?](#how-does-one-monitor-libp2p-resource-usage)
- [History](#history)

<!-- /TOC -->

## Levels of Configuration

See also the [`Swarm.ResourceMgr` config docs](./config.md#swarmresourcemgr).


### Approach
libp2p's resource manager provides tremendous flexibility but also adds complexity.  There are these levels of limit configuration for resource management protection:

1. "The user who does nothing" - In this case Kubo attempts to give some sane defaults discussed below
   based on the amount of memory and file descriptors their system has.
   This should protect the node from many attacks.

1. "Slightly more advanced user" - They can tweak the default limits discussed below.  
   Where the defaults aren't good enough, a good set of higher-level "knobs" are exposed to satisfy most use cases
   without requiring users to wade into all the intricacies of libp2p's resource manager.
   The "knobs"/inputs are `Swarm.ResourceMgr.MaxMemory` and `Swarm.ResourceMgr.MaxFileDescriptors` as described below.

1. "Power user" - They specify overrides to computed default limits via `ipfs swarm limit` and `Swarm.ResourceMgr.Limits`;

### Computed Default Limits
With the `Swarm.ResourceMgr.MaxMemory` and `Swarm.ResourceMgr.MaxFileDescriptors` inputs defined,
[resource manager limits](https://github.com/libp2p/go-libp2p/tree/master/p2p/host/resource-manager#limits) are created at the
[system](https://github.com/libp2p/go-libp2p/tree/master/p2p/host/resource-manager#the-system-scope),
[transient](https://github.com/libp2p/go-libp2p/tree/master/p2p/host/resource-manager#the-transient-scope),
and [peer](https://github.com/libp2p/go-libp2p/tree/master/p2p/host/resource-manager#peer-scopes) scopes.
Other scopes are ignored (by being set to "[~infinity](#infinite-limits])".

The reason these scopes are chosen is because:
- `system` - This gives us the coarse-grained control we want so we can reason about the system as a whole.
  It is the backstop, and allows us to reason about resource consumption more easily
  since don't have think about the interaction of many other scopes.
- `transient` - Limiting connections that are in process of being established provides backpressure so not too much work queues up.
- `peer` - The peer scope doesn't protect us against intentional DoS attacks.
  It's just as easy for an attacker to send 100 requests/second with 1 peerId vs. 10 requests/second with 10 peers.
  We are reliant on the system scope for protection here in the malicious case.
  The reason for having a peer scope is to protect against unintentional DoS attacks
  (e.g., bug in a peer which is causing it to "misbehave").
  In the unintentional case, we want to make sure a "misbehaving" node doesn't consume more resources than necessary.

Within these scopes, limits are just set on
[memory](https://github.com/libp2p/go-libp2p/tree/master/p2p/host/resource-manager#memory),
[file descriptors (FD)](https://github.com/libp2p/go-libp2p/tree/master/p2p/host/resource-manager#file-descriptors), and [*inbound* connections](https://github.com/libp2p/go-libp2p/tree/master/p2p/host/resource-manager#connections).
Limits are set based on the `Swarm.ResourceMgr.MaxMemory` and `Swarm.ResourceMgr.MaxFileDescriptors` inputs above.

There are also some special cases where minimum values are enforced.
For example, Kubo maintainers have found in practice that it's a footgun to have too low of a value for `Swarm.ResourceMgr.Limits.System.ConnsInbound` and a default minimum is used. (See [core/node/libp2p/rcmgr_defaults.go](https://github.com/ipfs/kubo/blob/master/core/node/libp2p/rcmgr_defaults.go) for specifics.)

We trust this node to behave properly and thus don't limit *outbound* connection/stream limits.
We apply any limits that libp2p has for its protocols/services
since we assume libp2p knows best here.

Source: [core/node/libp2p/rcmgr_defaults.go](https://github.com/ipfs/kubo/blob/master/core/node/libp2p/rcmgr_defaults.go)

### User Supplied Override Limits
Once Kubo has the [Computed Default Limits](#computed-default-limits), it then applies any user-supplied [`Swarm.ResourceMgr.Limits`](https://github.com/ipfs/kubo/blob/master/docs/config.md#swarmresourcemgrlimits) on top.
These become the [active limits](#how-does-one-see-the-active-limits).

While `Swarm.ResourceMgr.Limits` can be edited directly, it is also possible to use `ipfs swarm limit` command to inspect and tweak specific limits at runtime.

To see all resources that are close to hitting their respective limit:

```console
$ ipfs swarm stats --min-used-limit-perc=90 all
```

To modify limits for specific scope (e.g. `system`):

```console
$ ipfs swarm limit system > change.json
$ vi change.json
$ ipfs swarm limit system change.json
```

Learn more: `ipfs swarm limit --help`

### Infinite limits
There isn't a way via config to specify infinite limits (see [go-libp2p#1935](https://github.com/libp2p/go-libp2p/issues/1935)).  For example, "-1" is not infinity.  To work around this, Kubo uses a magic number of "1000000000" to denote infinity since it's effectively infinite.  

## FAQ

### What do these "Protected from exceeding resource limits" log messages mean?
"Protected from exceeding resource limits" log messages denote that the resource manager is working and that it prevented additional resources being used beyond the set limits.  Per [libp2p code](https://github.com/libp2p/go-libp2p/blob/master/p2p/host/resource-manager/scope.go), these messages take the form of "$scope: cannot reserve $limitKey".  

As an example:

> Protected from exceeding resource limits 2 times: "system: cannot reserve inbound connection: resource limit exceeded"

This means that there were 2 recent occurrences where the libp2p resource manager prevented an inbound connection at the "system" [scope](https://github.com/libp2p/go-libp2p/tree/master/p2p/host/resource-manager#resource-scopes).  
Specificaly the ``Swarm.ResourceMgr.Limits.System.ConnsInbound`` [active limit](#how-does-one-see-the-active-limits) was hit.  

This can be analyzed by viewing the limit with `ipfs swarm limit system` and comparing the usage with `ipfs swarm stats system`.
`ConnsInbound` is likely close or at the limit value.

The simplest way to identify all resources across all scopes that are close to exceeding their limit is with a command like `ipfs swarm stats --min-used-limit-perc=90 all`.

Sources:
* [kubo resource manager logging](https://github.com/ipfs/kubo/blob/master/core/node/libp2p/rcmgr_logging.go)
* [libp2p resource manager messages](https://github.com/libp2p/go-libp2p/blob/master/p2p/host/resource-manager/scope.go)

### What are the "Application error 0x0 (remote) ... cannot reserve ..." messages?
These are messages coming from a *remote* go-libp2p peer (likely another Kubo node) with the resource manager enabled on why it failed to establish a connection.  

<<<<<<< HEAD
This can be confusing, but these `Application error ... cannot reserve ...` messages can occur even if your local node has the resource manager disabled.
=======
This can be confusing, but these `Application error 0x0 (remote) ... cannot reserve ...` messages can occur even if your local node has the resoure manager disabled.
>>>>>>> 19feb158

You can distinguish resource manager messages originating from your local node if they're from the `resourcemanager` / `libp2p/rcmgr_logging.go` logger
or you see the string that is unique to Kubo (and not in go-libp2p): "Protected from exceeding resource limits".

There is a go-libp2p issue ([#1928](https://github.com/libp2p/go-libp2p/issues/1928)) to make it even clearer that this is an error message originating from a remote peer.

### How does the resource manager (ResourceMgr) relate to the connection manager (ConnMgr)?
As discussed [here](https://github.com/libp2p/go-libp2p/tree/master/p2p/host/resource-manager#connmanager-vs-resource-manager)
these are separate systems in go-libp2p.
Kubo performs sanity checks to ensure that some of the hard limits of the ResourceMgr are sufficiently greater than the soft limits of the ConnMgr.

The soft limit of `Swarm.ConnMgr.HighWater` needs to be less than the hard limit `Swarm.ResourceMgr.Limits.System.ConnsInbound` for the configuration to make sense.
This ensures the ConnMgr cleans up connections based on connection priorities before the hard limits of the ResourceMgr are applied.
If `Swarm.ConnMgr.HighWater` is greater than `Swarm.ResourceMgr.Limits.System.ConnsInbound`,
existing low priority idle connections can prevent new high priority connections from being established.
The ResourceMgr doesn't know that the new connection is high priority and simply blocks it because of the limit its enforcing.

To ensure the ConnMgr and ResourceMgr are congruent, the ResourceMgr [computed default limts](#computed-default-limits) are adjusted such that:
1. `Swarm.ResourceMgr.Limits.System.ConnsInbound` >= `max(Swarm.ConnMgr.HighWater * 2, DefaultResourceMgrMinInboundConns)` AND
2. `Swarm.ResourceMgr.Limits.System.StreamsInbound` is greater than any new/adjusted `Swarm.ResourceMgr.Limits.System.ConnsInbound` value so that there's enough streams per connection.

### How does one see the Active Limits?
A dump of what limits are actually being used by the resource manager ([Computed Default Limits](#computed-default-limits) + [User Supplied Override Limits](#user-supplied-override-limits))
can be obtained by `ipfs swarm limit all`.

### How does one see the Computed Default Limits?
This can be observed with an empty [`Swarm.ResourceMgr.Limits`](https://github.com/ipfs/kubo/blob/master/docs/config.md#swarmresourcemgrlimits)
and then [seeing the active limits](#how-does-one-see-the-active-limits).

### How does one monitor libp2p resource usage?

For [monitoring libp2p resource usage](https://github.com/libp2p/go-libp2p/tree/master/p2p/host/resource-manager#monitoring), 
various `*rcmgr_*` metrics can be accessed as the Prometheus endpoint at `{Addresses.API}/debug/metrics/prometheus` (default: `http://127.0.0.1:5001/debug/metrics/prometheus`).  
There are also [pre-built Grafana dashboards](https://github.com/libp2p/go-libp2p/tree/master/p2p/host/resource-manager/obs/grafana-dashboards) that can be added to a Grafana instance. 

A textual view of current resource usage and a list of services, protocols, and peers can be
obtained via `ipfs swarm stats --help`

## History
Kubo first [exposed this functionality in Kubo 0.13](./changelogs/v0.13.md#-libp2p-network-resource-manager-swarmresourcemgr), but it was disabled by default.  It was then enabled by default in [Kubo 0.17](./changelogs/v0.17.md#libp2p-resource-management-enabled-by-default).  Until that point, Kubo was vulnerable to unbound resource usage which could bring down nodes.  Introducing limits like this by default after the fact is tricky, which is why there have been changes and improvements afterwards.<|MERGE_RESOLUTION|>--- conflicted
+++ resolved
@@ -135,11 +135,7 @@
 ### What are the "Application error 0x0 (remote) ... cannot reserve ..." messages?
 These are messages coming from a *remote* go-libp2p peer (likely another Kubo node) with the resource manager enabled on why it failed to establish a connection.  
 
-<<<<<<< HEAD
-This can be confusing, but these `Application error ... cannot reserve ...` messages can occur even if your local node has the resource manager disabled.
-=======
-This can be confusing, but these `Application error 0x0 (remote) ... cannot reserve ...` messages can occur even if your local node has the resoure manager disabled.
->>>>>>> 19feb158
+This can be confusing, but these `Application error 0x0 (remote) ... cannot reserve ...` messages can occur even if your local node has the resource manager disabled.
 
 You can distinguish resource manager messages originating from your local node if they're from the `resourcemanager` / `libp2p/rcmgr_logging.go` logger
 or you see the string that is unique to Kubo (and not in go-libp2p): "Protected from exceeding resource limits".
