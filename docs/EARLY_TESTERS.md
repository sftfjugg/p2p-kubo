# EARLY TESTERS PROGRAMME

## What is it?

The early testers programme allows groups using Kubo in production to self-volunteer to help test `kubo` release candidates to ensure that no regressions that might affect production systems make it into the final release. While we invite the _entire_ community to help test releases, members of the early testers program are expected to participate directly and actively in every release.

## What are the expectations?

Members of the early tester program are expected to work closely with us to:

* Provide high quality, actionable feedback.
* Work directly with us to debug regressions in the release.
* Help ensure a rock-solid, timely release.

We will ask early testers to participate at two points in the process:

* When Kubo enters the second release stage (public beta), early testers will be asked to test Kubo on non-production infrastructure. This may involve things like:
  - Running integration tests against the release candidate.
  - Running simulations/benchmarks on the release candidate.
  - Manually testing the release candidate to check for regressions.
* When Kubo enters the third release stage (soft release), early testers will be asked to partially deploy the release candidate to production infrastructure. Release candidates at this stage are expected to be identical to the final release. However, this stage allows the Kubo team to fix any last-minute regressions without cutting an entirely new release.

## Who has signed up?

- [ ] Charity Engine (@rytiss, @tristanolive)
- [ ] Fission (@bmann)
- [ ] Infura (@MichaelMure)
- [ ] OrbitDB (@aphelionz)
- [ ] pacman.store (@RubenKelevra)
- [ ] Pinata (@obo20)
<<<<<<< HEAD
- [ ] Siderus (@koalalorenzo)
- [ ] Charity Engine (@rytiss, @tristanolive)
- [ ] Fission (@bmann)
- [ ] OrbitDB (@aphelionz)
=======
- [ ] PL EngRes bifrost (@gmasgras)
- [ ] RTrade (@postables)
- [ ] Siderus (@koalalorenzo)
- [ ] Textile (@sanderpick)
>>>>>>> 4a5e99d7

## How to sign up?

Simply submit a PR to this document by adding your project name and contact.<|MERGE_RESOLUTION|>--- conflicted
+++ resolved
@@ -28,17 +28,9 @@
 - [ ] OrbitDB (@aphelionz)
 - [ ] pacman.store (@RubenKelevra)
 - [ ] Pinata (@obo20)
-<<<<<<< HEAD
-- [ ] Siderus (@koalalorenzo)
-- [ ] Charity Engine (@rytiss, @tristanolive)
-- [ ] Fission (@bmann)
-- [ ] OrbitDB (@aphelionz)
-=======
 - [ ] PL EngRes bifrost (@gmasgras)
-- [ ] RTrade (@postables)
 - [ ] Siderus (@koalalorenzo)
 - [ ] Textile (@sanderpick)
->>>>>>> 4a5e99d7
 
 ## How to sign up?
 
