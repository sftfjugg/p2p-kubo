# EARLY TESTERS PROGRAMME

## What is it?

The early testers programme allows groups using Kubo in production to self-volunteer to help test `kubo` release candidates to ensure that no regressions that might affect production systems make it into the final release. While we invite the _entire_ community to help test releases, members of the early testers program are expected to participate directly and actively in every release.

## What are the expectations?

Members of the early tester program are expected to work closely with us to:

* Provide high quality, actionable feedback.
* Work directly with us to debug regressions in the release.
* Help ensure a rock-solid, timely release.

We will ask early testers to participate at two points in the process:

* When Kubo enters the second release stage (public beta), early testers will be asked to test Kubo on non-production infrastructure. This may involve things like:
  - Running integration tests against the release candidate.
  - Running simulations/benchmarks on the release candidate.
  - Manually testing the release candidate to check for regressions.
* When Kubo enters the third release stage (soft release), early testers will be asked to partially deploy the release candidate to production infrastructure. Release candidates at this stage are expected to be identical to the final release. However, this stage allows the Kubo team to fix any last-minute regressions without cutting an entirely new release.

## Who has signed up?

- [ ] Charity Engine (@rytiss, @tristanolive)
- [ ] Fission (@bmann)
- [ ] Infura (@MichaelMure)
- [ ] OrbitDB (@aphelionz)
- [ ] pacman.store (@RubenKelevra)
- [ ] Pinata (@obo20)
- [ ] PL EngRes bifrost (@gmasgras)
- [ ] RTrade (@postables)
- [ ] Siderus (@koalalorenzo)
<<<<<<< HEAD
- [ ] Charity Engine (@rytiss, @tristanolive)
- [ ] Fission (@bmann)
- [ ] OrbitDB (@aphelionz)
- [ ] Brave ()
=======
- [ ] Textile (@sanderpick)
>>>>>>> 4a5e99d7

## How to sign up?

Simply submit a PR to this document by adding your project name and contact.<|MERGE_RESOLUTION|>--- conflicted
+++ resolved
@@ -22,6 +22,7 @@
 
 ## Who has signed up?
 
+- [ ] Brave ()
 - [ ] Charity Engine (@rytiss, @tristanolive)
 - [ ] Fission (@bmann)
 - [ ] Infura (@MichaelMure)
@@ -31,14 +32,7 @@
 - [ ] PL EngRes bifrost (@gmasgras)
 - [ ] RTrade (@postables)
 - [ ] Siderus (@koalalorenzo)
-<<<<<<< HEAD
-- [ ] Charity Engine (@rytiss, @tristanolive)
-- [ ] Fission (@bmann)
-- [ ] OrbitDB (@aphelionz)
-- [ ] Brave ()
-=======
 - [ ] Textile (@sanderpick)
->>>>>>> 4a5e99d7
 
 ## How to sign up?
 
