--- conflicted
+++ resolved
@@ -90,7 +90,6 @@
 
 var RefsROCmd = &cmds.Command{}
 
-<<<<<<< HEAD
 var rootROSubcommands = []*cmds.CmdInfo{
 	{"block",
 		&cmds.Command{Subcommands: []*cmds.CmdInfo{{"stat", blockStatCmd, ""}, {"get", blockGetCmd, ""}}},
@@ -110,45 +109,10 @@
 			{"patch", ocmd.ObjectPatchCmd, ""},
 		}},
 		""},
+	{"dag", &cmds.Command{Subcommands: []*cmds.CmdInfo{{"get", dag.DagGetCmd, ""}}}, ""},
 	{"refs", RefsROCmd, ""},
 	{"resolve", ResolveCmd, ""},
 	{"version", VersionCmd, ""},
-=======
-var rootROSubcommands = map[string]*cmds.Command{
-	"block": &cmds.Command{
-		Subcommands: map[string]*cmds.Command{
-			"stat": blockStatCmd,
-			"get":  blockGetCmd,
-		},
-	},
-	"cat":      CatCmd,
-	"commands": CommandsDaemonROCmd,
-	"dns":      DNSCmd,
-	"get":      GetCmd,
-	"ls":       LsCmd,
-	"name": &cmds.Command{
-		Subcommands: map[string]*cmds.Command{
-			"resolve": IpnsCmd,
-		},
-	},
-	"object": &cmds.Command{
-		Subcommands: map[string]*cmds.Command{
-			"data":  ocmd.ObjectDataCmd,
-			"links": ocmd.ObjectLinksCmd,
-			"get":   ocmd.ObjectGetCmd,
-			"stat":  ocmd.ObjectStatCmd,
-			"patch": ocmd.ObjectPatchCmd,
-		},
-	},
-	"dag": &cmds.Command{
-		Subcommands: map[string]*cmds.Command{
-			"get": dag.DagGetCmd,
-		},
-	},
-	"refs":    RefsROCmd,
-	"resolve": ResolveCmd,
-	"version": VersionCmd,
->>>>>>> e2ba43c1
 }
 
 func init() {
