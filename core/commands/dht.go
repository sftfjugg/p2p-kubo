package commands

import (
	"bytes"
	"context"
	"errors"
	"fmt"
	"io"
	"time"

	cmds "github.com/ipfs/go-ipfs/commands"
	dag "github.com/ipfs/go-ipfs/merkledag"
	path "github.com/ipfs/go-ipfs/path"

	routing "gx/ipfs/QmNUgVQTYnXQVrGT2rajZYsuKV8GYdiL91cdZSQDKNPNgE/go-libp2p-routing"
	notif "gx/ipfs/QmNUgVQTYnXQVrGT2rajZYsuKV8GYdiL91cdZSQDKNPNgE/go-libp2p-routing/notifications"
	b58 "gx/ipfs/QmT8rehPR3F6bmwL6zjUN8XpiDBFFpMP2myPdC6ApsWfJf/go-base58"
	ipdht "gx/ipfs/QmWHiyk5y2EKgxHogFJ4Zt1xTqKeVsBc4zcBke8ie9C2Bn/go-libp2p-kad-dht"
	cid "gx/ipfs/QmXUuRadqDq5BuFWzVU6VuKaSjTcNm1gNCtLvvP1TJCW4z/go-cid"
	pstore "gx/ipfs/QmXXCcQ7CLg5a81Ui9TTR35QcR4y7ZyihxwfjqaHfUVcVo/go-libp2p-peerstore"
	u "gx/ipfs/Qmb912gdngC1UWwTkhuW8knyRbcWeu5kqkxBpveLmW8bSr/go-ipfs-util"
	peer "gx/ipfs/QmfMmLGoKzCHDN7cGgk64PJr4iipzidDRME8HABSJqvmhC/go-libp2p-peer"
)

var ErrNotDHT = errors.New("routing service is not a DHT")

var DhtCmd = &cmds.Command{
	Helptext: cmds.HelpText{
		Tagline:          "Issue commands directly through the DHT.",
		ShortDescription: ``,
	},

	Subcommands: map[string]*cmds.Command{
		"query":     queryDhtCmd,
		"findprovs": findProvidersDhtCmd,
		"findpeer":  findPeerDhtCmd,
		"get":       getValueDhtCmd,
		"put":       putValueDhtCmd,
		"provide":   provideRefDhtCmd,
	},
}

var queryDhtCmd = &cmds.Command{
	Helptext: cmds.HelpText{
		Tagline:          "Find the closest Peer IDs to a given Peer ID by querying the DHT.",
		ShortDescription: "Outputs a list of newline-delimited Peer IDs.",
	},

	Arguments: []cmds.Argument{
		cmds.StringArg("peerID", true, true, "The peerID to run the query against."),
	},
	Options: []cmds.Option{
		cmds.BoolOption("verbose", "v", "Print extra information.").Default(false),
	},
	Run: func(req cmds.Request, res cmds.Response) {
		n, err := req.InvocContext().GetNode()
		if err != nil {
			res.SetError(err, cmds.ErrNormal)
			return
		}

		dht, ok := n.Routing.(*ipdht.IpfsDHT)
		if !ok {
			res.SetError(ErrNotDHT, cmds.ErrNormal)
			return
		}

		events := make(chan *notif.QueryEvent)
		ctx := notif.RegisterForQueryEvents(req.Context(), events)

		k := string(b58.Decode(req.Arguments()[0]))

		closestPeers, err := dht.GetClosestPeers(ctx, k)
		if err != nil {
			res.SetError(err, cmds.ErrNormal)
			return
		}

		go func() {
			defer close(events)
			for p := range closestPeers {
				notif.PublishQueryEvent(ctx, &notif.QueryEvent{
					ID:   p,
					Type: notif.FinalPeer,
				})
			}
		}()

		outChan := make(chan interface{})
		res.SetOutput((<-chan interface{})(outChan))

		go func() {
			defer close(outChan)
			for e := range events {
				outChan <- e
			}
		}()
	},
	Marshalers: cmds.MarshalerMap{
		cmds.Text: func(res cmds.Response) (io.Reader, error) {
			outChan, ok := res.Output().(<-chan interface{})
			if !ok {
				return nil, u.ErrCast()
			}

			pfm := pfuncMap{
				notif.PeerResponse: func(obj *notif.QueryEvent, out io.Writer, verbose bool) {
					for _, p := range obj.Responses {
						fmt.Fprintf(out, "%s\n", p.ID.Pretty())
					}
				},
			}

			marshal := func(v interface{}) (io.Reader, error) {
				obj, ok := v.(*notif.QueryEvent)
				if !ok {
					return nil, u.ErrCast()
				}

				verbose, _, _ := res.Request().Option("v").Bool()

				buf := new(bytes.Buffer)
				printEvent(obj, buf, verbose, pfm)
				return buf, nil
			}

			return &cmds.ChannelMarshaler{
				Channel:   outChan,
				Marshaler: marshal,
				Res:       res,
			}, nil
		},
	},
	Type: notif.QueryEvent{},
}

var findProvidersDhtCmd = &cmds.Command{
	Helptext: cmds.HelpText{
		Tagline:          "Find peers in the DHT that can provide a specific value, given a key.",
		ShortDescription: "Outputs a list of newline-delimited provider Peer IDs.",
	},

	Arguments: []cmds.Argument{
		cmds.StringArg("key", true, true, "The key to find providers for."),
	},
	Options: []cmds.Option{
		cmds.BoolOption("verbose", "v", "Print extra information.").Default(false),
	},
	Run: func(req cmds.Request, res cmds.Response) {
		n, err := req.InvocContext().GetNode()
		if err != nil {
			res.SetError(err, cmds.ErrNormal)
			return
		}

		dht, ok := n.Routing.(*ipdht.IpfsDHT)
		if !ok {
			res.SetError(ErrNotDHT, cmds.ErrNormal)
			return
		}

		numProviders := 20

		outChan := make(chan interface{})
		res.SetOutput((<-chan interface{})(outChan))

		events := make(chan *notif.QueryEvent)
		ctx := notif.RegisterForQueryEvents(req.Context(), events)

		c, err := cid.Decode(req.Arguments()[0])
		if err != nil {
			res.SetError(err, cmds.ErrNormal)
			return
		}

		pchan := dht.FindProvidersAsync(ctx, c, numProviders)
		go func() {
			defer close(outChan)
			for e := range events {
				outChan <- e
			}
		}()

		go func() {
			defer close(events)
			for p := range pchan {
				np := p
				notif.PublishQueryEvent(ctx, &notif.QueryEvent{
					Type:      notif.Provider,
					Responses: []*pstore.PeerInfo{&np},
				})
			}
		}()
	},
	Marshalers: cmds.MarshalerMap{
		cmds.Text: func(res cmds.Response) (io.Reader, error) {
			outChan, ok := res.Output().(<-chan interface{})
			if !ok {
				return nil, u.ErrCast()
			}

			verbose, _, _ := res.Request().Option("v").Bool()
			pfm := pfuncMap{
				notif.FinalPeer: func(obj *notif.QueryEvent, out io.Writer, verbose bool) {
					if verbose {
						fmt.Fprintf(out, "* closest peer %s\n", obj.ID)
					}
				},
				notif.Provider: func(obj *notif.QueryEvent, out io.Writer, verbose bool) {
					prov := obj.Responses[0]
					if verbose {
						fmt.Fprintf(out, "provider: ")
					}
					fmt.Fprintf(out, "%s\n", prov.ID.Pretty())
					if verbose {
						for _, a := range prov.Addrs {
							fmt.Fprintf(out, "\t%s\n", a)
						}
					}
				},
			}

			marshal := func(v interface{}) (io.Reader, error) {
				obj, ok := v.(*notif.QueryEvent)
				if !ok {
					return nil, u.ErrCast()
				}

				buf := new(bytes.Buffer)
				printEvent(obj, buf, verbose, pfm)
				return buf, nil
			}

			return &cmds.ChannelMarshaler{
				Channel:   outChan,
				Marshaler: marshal,
				Res:       res,
			}, nil
		},
	},
	Type: notif.QueryEvent{},
}

var provideRefDhtCmd = &cmds.Command{
	Helptext: cmds.HelpText{
		Tagline: "Announce to the network that you are providing given values.",
	},

	Arguments: []cmds.Argument{
		cmds.StringArg("key", true, true, "The key[s] to send provide records for.").EnableStdin(),
	},
	Options: []cmds.Option{
		cmds.BoolOption("verbose", "v", "Print extra information.").Default(false),
		cmds.BoolOption("recursive", "r", "Recursively provide entire graph.").Default(false),
	},
	Run: func(req cmds.Request, res cmds.Response) {
		n, err := req.InvocContext().GetNode()
		if err != nil {
			res.SetError(err, cmds.ErrNormal)
			return
		}

		if n.Routing == nil {
			res.SetError(errNotOnline, cmds.ErrNormal)
			return
		}

		rec, _, _ := req.Option("recursive").Bool()

		var cids []*cid.Cid
		for _, arg := range req.Arguments() {
			c, err := cid.Decode(arg)
			if err != nil {
				res.SetError(err, cmds.ErrNormal)
				return
			}

			has, err := n.Blockstore.Has(c)
			if err != nil {
				res.SetError(err, cmds.ErrNormal)
				return
			}

			if !has {
				res.SetError(fmt.Errorf("block %s not found locally, cannot provide", c), cmds.ErrNormal)
				return
			}

			cids = append(cids, c)
		}

		outChan := make(chan interface{})
		res.SetOutput((<-chan interface{})(outChan))

		events := make(chan *notif.QueryEvent)
		ctx := notif.RegisterForQueryEvents(req.Context(), events)

		go func() {
			defer close(outChan)
			for e := range events {
				outChan <- e
			}
		}()

		go func() {
			defer close(events)
			var err error
			if rec {
				err = provideKeysRec(ctx, n.Routing, n.DAG, cids)
			} else {
				err = provideKeys(ctx, n.Routing, cids)
			}
			if err != nil {
				notif.PublishQueryEvent(ctx, &notif.QueryEvent{
					Type:  notif.QueryError,
					Extra: err.Error(),
				})
			}
		}()
	},
	Marshalers: cmds.MarshalerMap{
		cmds.Text: func(res cmds.Response) (io.Reader, error) {
			outChan, ok := res.Output().(<-chan interface{})
			if !ok {
				return nil, u.ErrCast()
			}

			verbose, _, _ := res.Request().Option("v").Bool()
			pfm := pfuncMap{
				notif.FinalPeer: func(obj *notif.QueryEvent, out io.Writer, verbose bool) {
					if verbose {
						fmt.Fprintf(out, "sending provider record to peer %s\n", obj.ID)
					}
				},
			}

			marshal := func(v interface{}) (io.Reader, error) {
				obj, ok := v.(*notif.QueryEvent)
				if !ok {
					return nil, u.ErrCast()
				}

				buf := new(bytes.Buffer)
				printEvent(obj, buf, verbose, pfm)
				return buf, nil
			}

			return &cmds.ChannelMarshaler{
				Channel:   outChan,
				Marshaler: marshal,
				Res:       res,
			}, nil
		},
	},
	Type: notif.QueryEvent{},
}

func provideKeys(ctx context.Context, r routing.IpfsRouting, cids []*cid.Cid) error {
	for _, c := range cids {
		err := r.Provide(ctx, c)
		if err != nil {
			return err
		}
	}
	return nil
}

func provideKeysRec(ctx context.Context, r routing.IpfsRouting, dserv dag.DAGService, cids []*cid.Cid) error {
	provided := cid.NewSet()
	for _, c := range cids {
<<<<<<< HEAD
		kset := key.NewKeySet()

		err := dag.EnumerateChildrenAsync(ctx, dserv, c, func(c *cid.Cid) bool {
			k := key.Key(c.Hash())
			if kset.Has(k) {
				kset.Add(k)
				return true
			}
			return false
		})
=======
		kset := cid.NewSet()

		err := dag.EnumerateChildrenAsync(ctx, dserv, c, kset.Visit)
>>>>>>> d5c716a3
		if err != nil {
			return err
		}

		for _, k := range kset.Keys() {
			if provided.Has(k) {
				continue
			}

			err = r.Provide(ctx, k)
			if err != nil {
				return err
			}
			provided.Add(k)
		}
	}

	return nil
}

var findPeerDhtCmd = &cmds.Command{
	Helptext: cmds.HelpText{
		Tagline:          "Query the DHT for all of the multiaddresses associated with a Peer ID.",
		ShortDescription: "Outputs a list of newline-delimited multiaddresses.",
	},

	Arguments: []cmds.Argument{
		cmds.StringArg("peerID", true, true, "The ID of the peer to search for."),
	},
	Options: []cmds.Option{
		cmds.BoolOption("verbose", "v", "Print extra information.").Default(false),
	},
	Run: func(req cmds.Request, res cmds.Response) {
		n, err := req.InvocContext().GetNode()
		if err != nil {
			res.SetError(err, cmds.ErrNormal)
			return
		}

		dht, ok := n.Routing.(*ipdht.IpfsDHT)
		if !ok {
			res.SetError(ErrNotDHT, cmds.ErrNormal)
			return
		}

		pid, err := peer.IDB58Decode(req.Arguments()[0])
		if err != nil {
			res.SetError(err, cmds.ErrNormal)
			return
		}

		outChan := make(chan interface{})
		res.SetOutput((<-chan interface{})(outChan))

		events := make(chan *notif.QueryEvent)
		ctx := notif.RegisterForQueryEvents(req.Context(), events)

		go func() {
			defer close(outChan)
			for v := range events {
				outChan <- v
			}
		}()

		go func() {
			defer close(events)
			pi, err := dht.FindPeer(ctx, pid)
			if err != nil {
				notif.PublishQueryEvent(ctx, &notif.QueryEvent{
					Type:  notif.QueryError,
					Extra: err.Error(),
				})
				return
			}

			notif.PublishQueryEvent(ctx, &notif.QueryEvent{
				Type:      notif.FinalPeer,
				Responses: []*pstore.PeerInfo{&pi},
			})
		}()
	},
	Marshalers: cmds.MarshalerMap{
		cmds.Text: func(res cmds.Response) (io.Reader, error) {
			outChan, ok := res.Output().(<-chan interface{})
			if !ok {
				return nil, u.ErrCast()
			}

			verbose, _, _ := res.Request().Option("v").Bool()

			pfm := pfuncMap{
				notif.FinalPeer: func(obj *notif.QueryEvent, out io.Writer, verbose bool) {
					pi := obj.Responses[0]
					for _, a := range pi.Addrs {
						fmt.Fprintf(out, "%s\n", a)
					}
				},
			}
			marshal := func(v interface{}) (io.Reader, error) {
				obj, ok := v.(*notif.QueryEvent)
				if !ok {
					return nil, u.ErrCast()
				}

				buf := new(bytes.Buffer)
				printEvent(obj, buf, verbose, pfm)
				return buf, nil
			}

			return &cmds.ChannelMarshaler{
				Channel:   outChan,
				Marshaler: marshal,
				Res:       res,
			}, nil
		},
	},
	Type: notif.QueryEvent{},
}

var getValueDhtCmd = &cmds.Command{
	Helptext: cmds.HelpText{
		Tagline: "Given a key, query the DHT for its best value.",
		ShortDescription: `
Outputs the best value for the given key.

There may be several different values for a given key stored in the DHT; in
this context 'best' means the record that is most desirable. There is no one
metric for 'best': it depends entirely on the key type. For IPNS, 'best' is
the record that is both valid and has the highest sequence number (freshest).
Different key types can specify other 'best' rules.
`,
	},

	Arguments: []cmds.Argument{
		cmds.StringArg("key", true, true, "The key to find a value for."),
	},
	Options: []cmds.Option{
		cmds.BoolOption("verbose", "v", "Print extra information.").Default(false),
	},
	Run: func(req cmds.Request, res cmds.Response) {
		n, err := req.InvocContext().GetNode()
		if err != nil {
			res.SetError(err, cmds.ErrNormal)
			return
		}

		dht, ok := n.Routing.(*ipdht.IpfsDHT)
		if !ok {
			res.SetError(ErrNotDHT, cmds.ErrNormal)
			return
		}

		outChan := make(chan interface{})
		res.SetOutput((<-chan interface{})(outChan))

		events := make(chan *notif.QueryEvent)
		ctx := notif.RegisterForQueryEvents(req.Context(), events)

		dhtkey, err := escapeDhtKey(req.Arguments()[0])
		if err != nil {
			res.SetError(err, cmds.ErrNormal)
			return
		}

		go func() {
			defer close(outChan)
			for e := range events {
				outChan <- e
			}
		}()

		go func() {
			defer close(events)
			val, err := dht.GetValue(ctx, dhtkey)
			if err != nil {
				notif.PublishQueryEvent(ctx, &notif.QueryEvent{
					Type:  notif.QueryError,
					Extra: err.Error(),
				})
			} else {
				notif.PublishQueryEvent(ctx, &notif.QueryEvent{
					Type:  notif.Value,
					Extra: string(val),
				})
			}
		}()
	},
	Marshalers: cmds.MarshalerMap{
		cmds.Text: func(res cmds.Response) (io.Reader, error) {
			outChan, ok := res.Output().(<-chan interface{})
			if !ok {
				return nil, u.ErrCast()
			}

			verbose, _, _ := res.Request().Option("v").Bool()

			pfm := pfuncMap{
				notif.Value: func(obj *notif.QueryEvent, out io.Writer, verbose bool) {
					if verbose {
						fmt.Fprintf(out, "got value: '%s'\n", obj.Extra)
					} else {
						fmt.Fprintln(out, obj.Extra)
					}
				},
			}
			marshal := func(v interface{}) (io.Reader, error) {
				obj, ok := v.(*notif.QueryEvent)
				if !ok {
					return nil, u.ErrCast()
				}

				buf := new(bytes.Buffer)

				printEvent(obj, buf, verbose, pfm)

				return buf, nil
			}

			return &cmds.ChannelMarshaler{
				Channel:   outChan,
				Marshaler: marshal,
				Res:       res,
			}, nil
		},
	},
	Type: notif.QueryEvent{},
}

var putValueDhtCmd = &cmds.Command{
	Helptext: cmds.HelpText{
		Tagline: "Write a key/value pair to the DHT.",
		ShortDescription: `
Given a key of the form /foo/bar and a value of any form, this will write that
value to the DHT with that key.

Keys have two parts: a keytype (foo) and the key name (bar). IPNS uses the
/ipns keytype, and expects the key name to be a Peer ID. IPNS entries are
specifically formatted (protocol buffer).

You may only use keytypes that are supported in your ipfs binary: currently
this is only /ipns. Unless you have a relatively deep understanding of the
go-ipfs DHT internals, you likely want to be using 'ipfs name publish' instead
of this.

Value is arbitrary text. Standard input can be used to provide value.

NOTE: A value may not exceed 2048 bytes.
`,
	},

	Arguments: []cmds.Argument{
		cmds.StringArg("key", true, false, "The key to store the value at."),
		cmds.StringArg("value", true, false, "The value to store.").EnableStdin(),
	},
	Options: []cmds.Option{
		cmds.BoolOption("verbose", "v", "Print extra information.").Default(false),
	},
	Run: func(req cmds.Request, res cmds.Response) {
		n, err := req.InvocContext().GetNode()
		if err != nil {
			res.SetError(err, cmds.ErrNormal)
			return
		}

		dht, ok := n.Routing.(*ipdht.IpfsDHT)
		if !ok {
			res.SetError(ErrNotDHT, cmds.ErrNormal)
			return
		}

		outChan := make(chan interface{})
		res.SetOutput((<-chan interface{})(outChan))

		events := make(chan *notif.QueryEvent)
		ctx := notif.RegisterForQueryEvents(req.Context(), events)

		key, err := escapeDhtKey(req.Arguments()[0])
		if err != nil {
			res.SetError(err, cmds.ErrNormal)
			return
		}

		data := req.Arguments()[1]

		go func() {
			defer close(outChan)
			for e := range events {
				outChan <- e
			}
		}()

		go func() {
			defer close(events)
			err := dht.PutValue(ctx, key, []byte(data))
			if err != nil {
				notif.PublishQueryEvent(ctx, &notif.QueryEvent{
					Type:  notif.QueryError,
					Extra: err.Error(),
				})
			}
		}()
	},
	Marshalers: cmds.MarshalerMap{
		cmds.Text: func(res cmds.Response) (io.Reader, error) {
			outChan, ok := res.Output().(<-chan interface{})
			if !ok {
				return nil, u.ErrCast()
			}

			verbose, _, _ := res.Request().Option("v").Bool()
			pfm := pfuncMap{
				notif.FinalPeer: func(obj *notif.QueryEvent, out io.Writer, verbose bool) {
					if verbose {
						fmt.Fprintf(out, "* closest peer %s\n", obj.ID)
					}
				},
				notif.Value: func(obj *notif.QueryEvent, out io.Writer, verbose bool) {
					fmt.Fprintf(out, "%s\n", obj.ID.Pretty())
				},
			}

			marshal := func(v interface{}) (io.Reader, error) {
				obj, ok := v.(*notif.QueryEvent)
				if !ok {
					return nil, u.ErrCast()
				}

				buf := new(bytes.Buffer)
				printEvent(obj, buf, verbose, pfm)

				return buf, nil
			}

			return &cmds.ChannelMarshaler{
				Channel:   outChan,
				Marshaler: marshal,
				Res:       res,
			}, nil
		},
	},
	Type: notif.QueryEvent{},
}

type printFunc func(obj *notif.QueryEvent, out io.Writer, verbose bool)
type pfuncMap map[notif.QueryEventType]printFunc

func printEvent(obj *notif.QueryEvent, out io.Writer, verbose bool, override pfuncMap) {
	if verbose {
		fmt.Fprintf(out, "%s: ", time.Now().Format("15:04:05.000"))
	}

	if override != nil {
		if pf, ok := override[obj.Type]; ok {
			pf(obj, out, verbose)
			return
		}
	}

	switch obj.Type {
	case notif.SendingQuery:
		if verbose {
			fmt.Fprintf(out, "* querying %s\n", obj.ID)
		}
	case notif.Value:
		if verbose {
			fmt.Fprintf(out, "got value: '%s'\n", obj.Extra)
		} else {
			fmt.Fprint(out, obj.Extra)
		}
	case notif.PeerResponse:
		if verbose {
			fmt.Fprintf(out, "* %s says use ", obj.ID)
			for _, p := range obj.Responses {
				fmt.Fprintf(out, "%s ", p.ID)
			}
			fmt.Fprintln(out)
		}
	case notif.QueryError:
		if verbose {
			fmt.Fprintf(out, "error: %s\n", obj.Extra)
		}
	case notif.DialingPeer:
		if verbose {
			fmt.Fprintf(out, "dialing peer: %s\n", obj.ID)
		}
	case notif.AddingPeer:
		if verbose {
			fmt.Fprintf(out, "adding peer to query: %s\n", obj.ID)
		}
	case notif.FinalPeer:
	default:
		if verbose {
			fmt.Fprintf(out, "unrecognized event type: %d\n", obj.Type)
		}
	}
}

func escapeDhtKey(s string) (string, error) {
	parts := path.SplitList(s)
	switch len(parts) {
	case 1:
		return string(b58.Decode(s)), nil
	case 3:
		k := b58.Decode(parts[2])
		return path.Join(append(parts[:2], string(k))), nil
	default:
		return "", errors.New("invalid key")
	}
}<|MERGE_RESOLUTION|>--- conflicted
+++ resolved
@@ -368,22 +368,9 @@
 func provideKeysRec(ctx context.Context, r routing.IpfsRouting, dserv dag.DAGService, cids []*cid.Cid) error {
 	provided := cid.NewSet()
 	for _, c := range cids {
-<<<<<<< HEAD
-		kset := key.NewKeySet()
-
-		err := dag.EnumerateChildrenAsync(ctx, dserv, c, func(c *cid.Cid) bool {
-			k := key.Key(c.Hash())
-			if kset.Has(k) {
-				kset.Add(k)
-				return true
-			}
-			return false
-		})
-=======
 		kset := cid.NewSet()
 
 		err := dag.EnumerateChildrenAsync(ctx, dserv, c, kset.Visit)
->>>>>>> d5c716a3
 		if err != nil {
 			return err
 		}
