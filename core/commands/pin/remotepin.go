package pin

import (
	"context"
	"fmt"
	"io"
	"sort"
	"strings"
	"text/tabwriter"
	"time"

	neturl "net/url"
	gopath "path"

	"golang.org/x/sync/errgroup"

	cid "github.com/ipfs/go-cid"
	cmds "github.com/ipfs/go-ipfs-cmds"
	config "github.com/ipfs/go-ipfs-config"
	"github.com/ipfs/go-ipfs/core/commands/cmdenv"
	fsrepo "github.com/ipfs/go-ipfs/repo/fsrepo"
	logging "github.com/ipfs/go-log"
	pinclient "github.com/ipfs/go-pinning-service-http-client"
	path "github.com/ipfs/interface-go-ipfs-core/path"
	"github.com/libp2p/go-libp2p-core/host"
	peer "github.com/libp2p/go-libp2p-core/peer"
)

var log = logging.Logger("core/commands/cmdenv")

var remotePinCmd = &cmds.Command{
	Helptext: cmds.HelpText{
		Tagline: "Pin (and unpin) objects to remote pinning service.",
	},

	Subcommands: map[string]*cmds.Command{
		"add":     addRemotePinCmd,
		"ls":      listRemotePinCmd,
		"rm":      rmRemotePinCmd,
		"service": remotePinServiceCmd,
	},
}

var remotePinServiceCmd = &cmds.Command{
	Helptext: cmds.HelpText{
		Tagline: "Configure remote pinning services.",
	},

	Subcommands: map[string]*cmds.Command{
		"add": addRemotePinServiceCmd,
		"ls":  lsRemotePinServiceCmd,
		"rm":  rmRemotePinServiceCmd,
	},
}

const pinNameOptionName = "name"
const pinCIDsOptionName = "cid"
const pinStatusOptionName = "status"
const pinServiceNameOptionName = "service"
const pinServiceNameArgName = pinServiceNameOptionName
const pinServiceEndpointArgName = "endpoint"
const pinServiceKeyArgName = "key"
const pinServiceStatOptionName = "stat"
const pinBackgroundOptionName = "background"
const pinForceOptionName = "force"

type RemotePinOutput struct {
	Status string
	Cid    string
	Name   string
}

func toRemotePinOutput(ps pinclient.PinStatusGetter) RemotePinOutput {
	return RemotePinOutput{
		Name:   ps.GetPin().GetName(),
		Status: ps.GetStatus().String(),
		Cid:    ps.GetPin().GetCid().String(),
	}
}

func printRemotePinDetails(w io.Writer, out *RemotePinOutput) {
	tw := tabwriter.NewWriter(w, 0, 0, 1, ' ', 0)
	defer tw.Flush()
	fw := func(k string, v string) {
		fmt.Fprintf(tw, "%s:\t%s\n", k, v)
	}
	fw("CID", out.Cid)
	fw("Name", out.Name)
	fw("Status", out.Status)
}

// remote pin commands

var pinServiceNameOption = cmds.StringOption(pinServiceNameOptionName, "Name of the remote pinning service to use (mandatory).")

var addRemotePinCmd = &cmds.Command{
	Helptext: cmds.HelpText{
		Tagline:          "Pin object to remote pinning service.",
		ShortDescription: "Asks remote pinning service to pin an IPFS object from a given path.",
		LongDescription: `
Asks remote pinning service to pin an IPFS object from a given path or a CID.

To pin CID 'bafkqaaa' to service named 'mysrv' under a pin named 'mypin':

  $ ipfs pin remote add --service=mysrv --name=mypin bafkqaaa

The above command will block until remote service returns 'pinned' status,
which may take time depending on the size and available providers of the pinned
data.

If you prefer to not wait for pinning confirmation and return immediately
after remote service confirms 'queued' status, add the '--background' flag:

  $ ipfs pin remote add --service=mysrv --name=mypin --background bafkqaaa

Status of background pin requests can be inspected with the 'ls' command.

To list all pins for the CID across all statuses:

  $ ipfs pin remote ls --service=mysrv --cid=bafkqaaa --status=queued \
      --status=pinning --status=pinned --status=failed

NOTE: a comma-separated notation is supported in CLI for convenience:

  $ ipfs pin remote ls --service=mysrv --cid=bafkqaaa --status=queued,pinning,pinned,failed

`,
	},

	Arguments: []cmds.Argument{
		cmds.StringArg("ipfs-path", true, false, "Path to object(s) to be pinned."),
	},
	Options: []cmds.Option{
		pinServiceNameOption,
		cmds.StringOption(pinNameOptionName, "An optional name for the pin."),
		cmds.BoolOption(pinBackgroundOptionName, "Add to the queue on the remote service and return immediately (does not wait for pinned status).").WithDefault(false),
	},
	Type: RemotePinOutput{},
	Run: func(req *cmds.Request, res cmds.ResponseEmitter, env cmds.Environment) error {
		ctx, cancel := context.WithCancel(req.Context)
		defer cancel()

		// Get remote service
		c, err := getRemotePinServiceFromRequest(req, env)
		if err != nil {
			return err
		}

		// Prepare value for Pin.cid
		if len(req.Arguments) != 1 {
			return fmt.Errorf("expecting one CID argument")
		}
		api, err := cmdenv.GetApi(env, req)
		if err != nil {
			return err
		}
		rp, err := api.ResolvePath(ctx, path.New(req.Arguments[0]))
		if err != nil {
			return err
		}

		// Prepare Pin.name
		opts := []pinclient.AddOption{}
		if name, nameFound := req.Options[pinNameOptionName]; nameFound {
			nameStr := name.(string)
			opts = append(opts, pinclient.PinOpts.WithName(nameStr))
		}

		// Prepare Pin.origins
		// Add own multiaddrs to the 'origins' array, so Pinning Service can
		// use that as a hint and connect back to us (if possible)
		node, err := cmdenv.GetNode(env)
		if err != nil {
			return err
		}
		if node.PeerHost != nil {
			addrs, err := peer.AddrInfoToP2pAddrs(host.InfoFromHost(node.PeerHost))
			if err != nil {
				return err
			}
			opts = append(opts, pinclient.PinOpts.WithOrigins(addrs...))
		}

		// Execute remote pin request
		// TODO: fix panic when pinning service is down
		ps, err := c.Add(ctx, rp.Cid(), opts...)
		if err != nil {
			return err
		}

		// Act on PinStatus.delegates
		// If Pinning Service returned any delegates, proactively try to
		// connect to them to facilitate data exchange without waiting for DHT
		// lookup
		for _, d := range ps.GetDelegates() {
			// TODO: confirm this works as expected
			p, err := peer.AddrInfoFromP2pAddr(d)
			if err != nil {
				return err
			}
			if err := api.Swarm().Connect(ctx, *p); err != nil {
				log.Infof("error connecting to remote pin delegate %v : %w", d, err)
			}
		}

		// Block unless --background=true is passed
		if !req.Options[pinBackgroundOptionName].(bool) {
			requestId := ps.GetRequestId()
			for {
				ps, err = c.GetStatusByID(ctx, requestId)
				if err != nil {
					return fmt.Errorf("failed to check pin status for requestid=%q due to error: %v", requestId, err)
				}
				if ps.GetRequestId() != requestId {
					return fmt.Errorf("failed to check pin status for requestid=%q, remote service sent unexpected requestid=%q", requestId, ps.GetRequestId())
				}
				s := ps.GetStatus()
				if s == pinclient.StatusPinned {
					break
				}
				if s == pinclient.StatusFailed {
					return fmt.Errorf("remote service failed to pin requestid=%q", requestId)
				}
				tmr := time.NewTimer(time.Second / 2)
				select {
				case <-tmr.C:
				case <-ctx.Done():
					return fmt.Errorf("waiting for pin interrupted, requestid=%q remains on remote service", requestId)
				}
			}
		}

		return res.Emit(toRemotePinOutput(ps))
	},
	Encoders: cmds.EncoderMap{
		cmds.Text: cmds.MakeTypedEncoder(func(req *cmds.Request, w io.Writer, out *RemotePinOutput) error {
			printRemotePinDetails(w, out)
			return nil
		}),
	},
}

var listRemotePinCmd = &cmds.Command{
	Helptext: cmds.HelpText{
		Tagline: "List objects pinned to remote pinning service.",
		ShortDescription: `
Returns a list of objects that are pinned to a remote pinning service.
`,
		LongDescription: `
Returns a list of objects that are pinned to a remote pinning service.

NOTE: By default, it will only show matching objects in 'pinned' state.
Pass '--status=queued,pinning,pinned,failed' to list pins in all states.
`,
	},

	Arguments: []cmds.Argument{},
	Options: []cmds.Option{
		pinServiceNameOption,
		cmds.StringOption(pinNameOptionName, "Return pins with names that contain the value provided (case-sensitive, exact match)."),
		cmds.DelimitedStringsOption(",", pinCIDsOptionName, "Return pins for the specified CIDs (comma-separated)."),
		cmds.DelimitedStringsOption(",", pinStatusOptionName, "Return pins with the specified statuses (queued,pinning,pinned,failed).").WithDefault([]string{"pinned"}),
	},
	Run: func(req *cmds.Request, res cmds.ResponseEmitter, env cmds.Environment) error {
		ctx, cancel := context.WithCancel(req.Context)
		defer cancel()

		c, err := getRemotePinServiceFromRequest(req, env)
		if err != nil {
			return err
		}

		psCh, errCh, err := lsRemote(ctx, req, c)
		if err != nil {
			return err
		}

		for ps := range psCh {
			if err := res.Emit(toRemotePinOutput(ps)); err != nil {
				return err
			}
		}

		return <-errCh
	},
	Type: RemotePinOutput{},
	Encoders: cmds.EncoderMap{
		cmds.Text: cmds.MakeTypedEncoder(func(req *cmds.Request, w io.Writer, out *RemotePinOutput) error {
			// pin remote ls produces a flat output similar to legacy pin ls
			fmt.Fprintf(w, "%s\t%s\t%s\n", out.Cid, out.Status, cmdenv.EscNonPrint(out.Name))
			return nil
		}),
	},
}

// Executes GET /pins/?query-with-filters
func lsRemote(ctx context.Context, req *cmds.Request, c *pinclient.Client) (chan pinclient.PinStatusGetter, chan error, error) {
	opts := []pinclient.LsOption{}
	if name, nameFound := req.Options[pinNameOptionName]; nameFound {
		nameStr := name.(string)
		opts = append(opts, pinclient.PinOpts.FilterName(nameStr))
	}

	if cidsRaw, cidsFound := req.Options[pinCIDsOptionName]; cidsFound {
		cidsRawArr := cidsRaw.([]string)
		var parsedCIDs []cid.Cid
		for _, rawCID := range cidsRawArr {
			parsedCID, err := cid.Decode(rawCID)
			if err != nil {
				return nil, nil, fmt.Errorf("CID %q cannot be parsed: %v", rawCID, err)
			}
			parsedCIDs = append(parsedCIDs, parsedCID)
		}
		opts = append(opts, pinclient.PinOpts.FilterCIDs(parsedCIDs...))
	}
	if statusRaw, statusFound := req.Options[pinStatusOptionName]; statusFound {
		statusRawArr := statusRaw.([]string)
		var parsedStatuses []pinclient.Status
		for _, rawStatus := range statusRawArr {
			s := pinclient.Status(rawStatus)
			if s.String() == string(pinclient.StatusUnknown) {
				return nil, nil, fmt.Errorf("status %q is not valid", rawStatus)
			}
			parsedStatuses = append(parsedStatuses, s)
		}
		opts = append(opts, pinclient.PinOpts.FilterStatus(parsedStatuses...))
	}

	psCh, errCh := c.Ls(ctx, opts...)

	return psCh, errCh, nil
}

var rmRemotePinCmd = &cmds.Command{
	Helptext: cmds.HelpText{
		Tagline:          "Remove pins from remote pinning service.",
		ShortDescription: "Removes the remote pin, allowing it to be garbage-collected if needed.",
		LongDescription: `
Removes remote pins, allowing them to be garbage-collected if needed.

This command accepts the same search query parameters as 'ls', and it is good
practice to execute 'ls' before 'rm' to confirm the list of pins to be removed.

To remove a single pin for a specific CID:

  $ ipfs pin remote ls --service=mysrv --cid=bafkqaaa
  $ ipfs pin remote rm --service=mysrv --cid=bafkqaaa

When more than one pin matches the query on the remote service, an error is
returned.  To confirm the removal of multiple pins, pass '--force':

  $ ipfs pin remote ls --service=mysrv --name=popular-name
  $ ipfs pin remote rm --service=mysrv --name=popular-name --force

NOTE: When no '--status' is passed, implicit '--status=pinned' is used.
To list and then remove all pending pin requests, pass an explicit status list:

  $ ipfs pin remote ls --service=mysrv --status=queued,pinning,failed
  $ ipfs pin remote rm --service=mysrv --status=queued,pinning,failed --force

`,
	},

	Arguments: []cmds.Argument{},
	Options: []cmds.Option{
		pinServiceNameOption,
		cmds.StringOption(pinNameOptionName, "Remove pins with names that contain provided value (case-sensitive, exact match)."),
		cmds.DelimitedStringsOption(",", pinCIDsOptionName, "Remove pins for the specified CIDs."),
		cmds.DelimitedStringsOption(",", pinStatusOptionName, "Remove pins with the specified statuses (queued,pinning,pinned,failed).").WithDefault([]string{"pinned"}),
		cmds.BoolOption(pinForceOptionName, "Allow removal of multiple pins matching the query without additional confirmation.").WithDefault(false),
	},
	Run: func(req *cmds.Request, res cmds.ResponseEmitter, env cmds.Environment) error {
		ctx, cancel := context.WithCancel(req.Context)
		defer cancel()

		c, err := getRemotePinServiceFromRequest(req, env)
		if err != nil {
			return err
		}

		rmIDs := []string{}
		if len(req.Arguments) == 0 {
			psCh, errCh, err := lsRemote(ctx, req, c)
			if err != nil {
				return err
			}
			for ps := range psCh {
				rmIDs = append(rmIDs, ps.GetRequestId())
			}
			if err = <-errCh; err != nil {
				return fmt.Errorf("error while listing remote pins: %v", err)
			}

			if len(rmIDs) > 1 && !req.Options[pinForceOptionName].(bool) {
				return fmt.Errorf("multiple remote pins are matching this query, add --force to confirm the bulk removal")
			}
		} else {
			return fmt.Errorf("unexpected argument %q", req.Arguments[0])
		}

		for _, rmID := range rmIDs {
			if err := c.DeleteByID(ctx, rmID); err != nil {
				return fmt.Errorf("removing pin identified by requestid=%q failed: %v", rmID, err)
			}
		}
		return nil
	},
}

// remote service commands

var addRemotePinServiceCmd = &cmds.Command{
	Helptext: cmds.HelpText{
		Tagline:          "Add remote pinning service.",
		ShortDescription: "Add credentials for access to a remote pinning service.",
		LongDescription: `
Add credentials for access to a remote pinning service and store them in the
config under Pinning.RemoteServices map.

TIP:

  To add services and test them by fetching pin count stats:

  $ ipfs pin remote service add goodsrv https://pin-api.example.com secret-key
  $ ipfs pin remote service add badsrv  https://bad-api.example.com invalid-key
  $ ipfs pin remote service ls --stat
  goodsrv   https://pin-api.example.com 0/0/0/0
  badsrv    https://bad-api.example.com invalid

`,
	},
	Arguments: []cmds.Argument{
		cmds.StringArg(pinServiceNameArgName, true, false, "Service name."),
		cmds.StringArg(pinServiceEndpointArgName, true, false, "Service endpoint."),
		cmds.StringArg(pinServiceKeyArgName, true, false, "Service key."),
	},
	Type: nil,
	Run: func(req *cmds.Request, res cmds.ResponseEmitter, env cmds.Environment) error {
		cfgRoot, err := cmdenv.GetConfigRoot(env)
		if err != nil {
			return err
		}
		repo, err := fsrepo.Open(cfgRoot)
		if err != nil {
			return err
		}
		defer repo.Close()

		if len(req.Arguments) < 3 {
			return fmt.Errorf("expecting three arguments: service name, endpoint and key")
		}

		name := req.Arguments[0]
		endpoint, err := normalizeEndpoint(req.Arguments[1])
		if err != nil {
			return err
		}
		key := req.Arguments[2]

		cfg, err := repo.Config()
		if err != nil {
			return err
		}
		if cfg.Pinning.RemoteServices != nil {
			if _, present := cfg.Pinning.RemoteServices[name]; present {
				return fmt.Errorf("service already present")
			}
		} else {
			cfg.Pinning.RemoteServices = map[string]config.RemotePinningService{}
		}

		cfg.Pinning.RemoteServices[name] = config.RemotePinningService{
<<<<<<< HEAD
			API: config.RemotePinningServiceAPI{
				Endpoint: url,
=======
			Api: config.RemotePinningServiceApi{
				Endpoint: endpoint,
>>>>>>> 3e7a1056
				Key:      key,
			},
			Policies: config.RemotePinningServicePolicies{},
		}

		return repo.SetConfig(cfg)
	},
}

var rmRemotePinServiceCmd = &cmds.Command{
	Helptext: cmds.HelpText{
		Tagline:          "Remove remote pinning service.",
		ShortDescription: "Remove credentials for access to a remote pinning service.",
	},
	Arguments: []cmds.Argument{
		cmds.StringArg(pinServiceNameOptionName, true, false, "Name of remote pinning service to remove."),
	},
	Options: []cmds.Option{},
	Type:    nil,
	Run: func(req *cmds.Request, res cmds.ResponseEmitter, env cmds.Environment) error {
		cfgRoot, err := cmdenv.GetConfigRoot(env)
		if err != nil {
			return err
		}
		repo, err := fsrepo.Open(cfgRoot)
		if err != nil {
			return err
		}
		defer repo.Close()

		if len(req.Arguments) != 1 {
			return fmt.Errorf("expecting one argument: name")
		}
		name := req.Arguments[0]

		cfg, err := repo.Config()
		if err != nil {
			return err
		}
		if cfg.Pinning.RemoteServices != nil {
			delete(cfg.Pinning.RemoteServices, name)
		}
		return repo.SetConfig(cfg)
	},
}

var lsRemotePinServiceCmd = &cmds.Command{
	Helptext: cmds.HelpText{
		Tagline:          "List remote pinning services.",
		ShortDescription: "List remote pinning services.",
		LongDescription: `
List remote pinning services.

By default, only a name and an endpoint are listed; however, one can pass
'--stat' to test each endpoint by fetching pin counts for each state:

  $ ipfs pin remote service ls --stat
  goodsrv   https://pin-api.example.com 0/0/0/0
  badsrv    https://bad-api.example.com invalid

TIP: pass '--enc=json' for more useful JSON output.
`,
	},
	Arguments: []cmds.Argument{},
	Options: []cmds.Option{
		cmds.BoolOption(pinServiceStatOptionName, "Try to fetch and display current pin count on remote service (queued/pinning/pinned/failed).").WithDefault(false),
	},
	Run: func(req *cmds.Request, res cmds.ResponseEmitter, env cmds.Environment) error {
		ctx, cancel := context.WithCancel(req.Context)
		defer cancel()

		cfgRoot, err := cmdenv.GetConfigRoot(env)
		if err != nil {
			return err
		}
		repo, err := fsrepo.Open(cfgRoot)
		if err != nil {
			return err
		}
		defer repo.Close()

		cfg, err := repo.Config()
		if err != nil {
			return err
		}
		if cfg.Pinning.RemoteServices == nil {
			return cmds.EmitOnce(res, &PinServicesList{make([]ServiceDetails, 0)})
		}
		services := cfg.Pinning.RemoteServices
		result := PinServicesList{make([]ServiceDetails, 0, len(services))}
		for svcName, svcConfig := range services {
			svcDetails := ServiceDetails{svcName, svcConfig.API.Endpoint, nil}

			// if --pin-count is passed, we try to fetch pin numbers from remote service
			if req.Options[pinServiceStatOptionName].(bool) {
				lsRemotePinCount := func(ctx context.Context, env cmds.Environment, svcName string) (*PinCount, error) {
					c, err := getRemotePinService(env, svcName)
					if err != nil {
						return nil, err
					}
					// we only care about total count, so requesting smallest batch
					batch := pinclient.PinOpts.Limit(1)
					fs := pinclient.PinOpts.FilterStatus

					statuses := []pinclient.Status{
						pinclient.StatusQueued,
						pinclient.StatusPinning,
						pinclient.StatusPinned,
						pinclient.StatusFailed,
					}

					g, ctx := errgroup.WithContext(ctx)
					pc := &PinCount{}

					for _, s := range statuses {
						status := s // lol https://golang.org/doc/faq#closures_and_goroutines
						g.Go(func() error {
							_, n, err := c.LsBatchSync(ctx, batch, fs(status))
							if err != nil {
								return err
							}
							switch status {
							case pinclient.StatusQueued:
								pc.Queued = n
							case pinclient.StatusPinning:
								pc.Pinning = n
							case pinclient.StatusPinned:
								pc.Pinned = n
							case pinclient.StatusFailed:
								pc.Failed = n
							}
							return nil
						})
					}
					if err := g.Wait(); err != nil {
						return nil, err
					}

					return pc, nil
				}

				pinCount, err := lsRemotePinCount(ctx, env, svcName)

				// PinCount is present only if we were able to fetch counts.
				// We don't want to break listing of services so this is best-effort.
				// (verbose err is returned by 'pin remote ls', if needed)
				svcDetails.Stat = &Stat{}
				if err == nil {
					svcDetails.Stat.Status = "valid"
					svcDetails.Stat.PinCount = pinCount
				} else {
					svcDetails.Stat.Status = "invalid"
				}
			}
			result.RemoteServices = append(result.RemoteServices, svcDetails)
		}
		sort.Sort(result)
		return cmds.EmitOnce(res, &result)
	},
	Type: PinServicesList{},
	Encoders: cmds.EncoderMap{
		cmds.Text: cmds.MakeTypedEncoder(func(req *cmds.Request, w io.Writer, list *PinServicesList) error {
			tw := tabwriter.NewWriter(w, 1, 2, 1, ' ', 0)
			withStat := req.Options[pinServiceStatOptionName].(bool)
			for _, s := range list.RemoteServices {
				if withStat {
					stat := s.Stat.Status
					pc := s.Stat.PinCount
					if s.Stat.PinCount != nil {
						stat = fmt.Sprintf("%d/%d/%d/%d", pc.Queued, pc.Pinning, pc.Pinned, pc.Failed)
					}
					fmt.Fprintf(tw, "%s\t%s\t%s\n", s.Service, s.ApiEndpoint, stat)
				} else {
					fmt.Fprintf(tw, "%s\t%s\n", s.Service, s.ApiEndpoint)
				}
			}
			tw.Flush()
			return nil
		}),
	},
}

type ServiceDetails struct {
	Service     string
	ApiEndpoint string
	Stat        *Stat `json:",omitempty"` // present only when --stat not passed
}

type Stat struct {
	Status   string
	PinCount *PinCount `json:",omitempty"` // missing when --stat is passed but the service is offline
}

type PinCount struct {
	Queued  int
	Pinning int
	Pinned  int
	Failed  int
}

// Struct returned by ipfs pin remote service ls --enc=json | jq
type PinServicesList struct {
	RemoteServices []ServiceDetails
}

func (l PinServicesList) Len() int {
	return len(l.RemoteServices)
}

func (l PinServicesList) Swap(i, j int) {
	s := l.RemoteServices
	s[i], s[j] = s[j], s[i]
}

func (l PinServicesList) Less(i, j int) bool {
	s := l.RemoteServices
	return s[i].Service < s[j].Service
}

func getRemotePinServiceFromRequest(req *cmds.Request, env cmds.Environment) (*pinclient.Client, error) {
	service, serviceFound := req.Options[pinServiceNameOptionName]
	if !serviceFound {
		return nil, fmt.Errorf("a service name must be passed")
	}

	serviceStr := service.(string)
	var err error
	c, err := getRemotePinService(env, serviceStr)
	if err != nil {
		return nil, err
	}

	return c, nil
}

func getRemotePinService(env cmds.Environment, name string) (*pinclient.Client, error) {
	if name == "" {
		return nil, fmt.Errorf("remote pinning service name not specified")
	}
	endpoint, key, err := getRemotePinServiceInfo(env, name)
	if err != nil {
		return nil, err
	}
	return pinclient.NewClient(endpoint, key), nil
}

func getRemotePinServiceInfo(env cmds.Environment, name string) (endpoint, key string, err error) {
	cfgRoot, err := cmdenv.GetConfigRoot(env)
	if err != nil {
		return "", "", err
	}
	repo, err := fsrepo.Open(cfgRoot)
	if err != nil {
		return "", "", err
	}
	defer repo.Close()
	cfg, err := repo.Config()
	if err != nil {
		return "", "", err
	}
	if cfg.Pinning.RemoteServices == nil {
		return "", "", fmt.Errorf("service not known")
	}
	service, present := cfg.Pinning.RemoteServices[name]
	if !present {
		return "", "", fmt.Errorf("service not known")
	}
<<<<<<< HEAD
	return service.API.Endpoint, service.API.Key, nil
=======
	endpoint, err = normalizeEndpoint(service.Api.Endpoint)
	if err != nil {
		return "", "", err
	}
	return endpoint, service.Api.Key, nil
}

func normalizeEndpoint(endpoint string) (string, error) {
	uri, err := neturl.ParseRequestURI(endpoint)
	if err != nil || !(uri.Scheme == "http" || uri.Scheme == "https") {
		return "", fmt.Errorf("service endpoint must be a valid HTTP URL")
	}

	// cleanup trailing and duplicate slashes (https://github.com/ipfs/go-ipfs/issues/7826)
	uri.Path = gopath.Clean(uri.Path)
	uri.Path = strings.TrimSuffix(uri.Path, ".")
	uri.Path = strings.TrimSuffix(uri.Path, "/")

	// remove any query params
	if uri.RawQuery != "" {
		return "", fmt.Errorf("service endpoint should be provided without any query parameters")
	}

	if strings.HasSuffix(uri.Path, "/pins") {
		return "", fmt.Errorf("service endpoint should be provided without the /pins suffix")
	}

	return uri.String(), nil
>>>>>>> 3e7a1056
}<|MERGE_RESOLUTION|>--- conflicted
+++ resolved
@@ -470,13 +470,8 @@
 		}
 
 		cfg.Pinning.RemoteServices[name] = config.RemotePinningService{
-<<<<<<< HEAD
 			API: config.RemotePinningServiceAPI{
-				Endpoint: url,
-=======
-			Api: config.RemotePinningServiceApi{
 				Endpoint: endpoint,
->>>>>>> 3e7a1056
 				Key:      key,
 			},
 			Policies: config.RemotePinningServicePolicies{},
@@ -744,14 +739,11 @@
 	if !present {
 		return "", "", fmt.Errorf("service not known")
 	}
-<<<<<<< HEAD
-	return service.API.Endpoint, service.API.Key, nil
-=======
-	endpoint, err = normalizeEndpoint(service.Api.Endpoint)
+	endpoint, err = normalizeEndpoint(service.API.Endpoint)
 	if err != nil {
 		return "", "", err
 	}
-	return endpoint, service.Api.Key, nil
+	return endpoint, service.API.Key, nil
 }
 
 func normalizeEndpoint(endpoint string) (string, error) {
@@ -775,5 +767,4 @@
 	}
 
 	return uri.String(), nil
->>>>>>> 3e7a1056
 }