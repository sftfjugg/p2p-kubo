--- conflicted
+++ resolved
@@ -6,7 +6,6 @@
 	"compress/gzip"
 	"errors"
 	"fmt"
-	"github.com/ipfs/tar-utils"
 	"io"
 	"os"
 	gopath "path"
@@ -20,6 +19,7 @@
 	cmds "github.com/ipfs/go-ipfs-cmds"
 	files "github.com/ipfs/go-ipfs-files"
 	"github.com/ipfs/interface-go-ipfs-core/path"
+	"github.com/ipfs/tar-utils"
 )
 
 var ErrInvalidCompressionLevel = errors.New("compression level must be between 1 and 9")
@@ -282,12 +282,7 @@
 	return nil
 }
 
-<<<<<<< HEAD
-func fileArchive(f files.Node, name string, archive bool, compression int) (io.Reader, error) {
-	var err error = nil
-=======
 func fileArchive(f files.Node, name string, archive bool, compression int) (io.ReadCloser, error) {
->>>>>>> 27bf61ec
 	cleaned := gopath.Clean(name)
 	_, filename := gopath.Split(cleaned)
 
@@ -310,15 +305,14 @@
 		return nil, err
 	}
 
-	closeGzwAndPipe := func() error {
+	closeGzwAndPipe := func() {
 		if err := maybeGzw.Close(); checkErrAndClosePipe(err) {
-			return nil
+			return
 		}
 		if err := bufw.Flush(); checkErrAndClosePipe(err) {
-			return nil
+			return
 		}
 		pipew.Close() // everything seems to be ok.
-		return nil
 	}
 
 	if !archive && compression != gzip.NoCompression {
@@ -332,7 +326,7 @@
 			if _, err := io.Copy(maybeGzw, r); checkErrAndClosePipe(err) {
 				return
 			}
-			err = closeGzwAndPipe() // everything seems to be ok
+			closeGzwAndPipe() // everything seems to be ok
 		}()
 	} else {
 		// the case for 1. archive, and 2. not archived and not compressed, in which tar is used anyway as a transport format
@@ -353,12 +347,12 @@
 			if err := w.WriteNode(f, filename); checkErrAndClosePipe(err) {
 				return
 			}
-			w.Close()               // close tar writer
-			err = closeGzwAndPipe() // everything seems to be ok
+			w.Close()         // close tar writer
+			closeGzwAndPipe() // everything seems to be ok
 		}()
 	}
 
-	return piper, err
+	return piper, nil
 }
 
 func newMaybeGzWriter(w io.Writer, compression int) (io.WriteCloser, error) {
