package commands

import (
	"errors"
	"fmt"
	"io"

	"github.com/ipfs/go-ipfs/core/coreunix"
	"github.com/ipfs/go-ipfs/filestore"
	"github.com/ipfs/go-ipfs/filestore/support"
	"github.com/ipfs/go-ipfs/repo/fsrepo"
	"gx/ipfs/QmeWjRodbcZFKe5tMN7poEx3izym6osrLSnTLf9UjJZBbs/pb"

	bs "github.com/ipfs/go-ipfs/blocks/blockstore"
	bserv "github.com/ipfs/go-ipfs/blockservice"
	cmds "github.com/ipfs/go-ipfs/commands"
	files "github.com/ipfs/go-ipfs/commands/files"
	core "github.com/ipfs/go-ipfs/core"
	offline "github.com/ipfs/go-ipfs/exchange/offline"
	dag "github.com/ipfs/go-ipfs/merkledag"
	dagtest "github.com/ipfs/go-ipfs/merkledag/test"
	mfs "github.com/ipfs/go-ipfs/mfs"
	ft "github.com/ipfs/go-ipfs/unixfs"
	u "gx/ipfs/Qmb912gdngC1UWwTkhuW8knyRbcWeu5kqkxBpveLmW8bSr/go-ipfs-util"
)

// Error indicating the max depth has been exceded.
var ErrDepthLimitExceeded = fmt.Errorf("depth limit exceeded")

const (
<<<<<<< HEAD
	quietOptionName    = "quiet"
	silentOptionName   = "silent"
	progressOptionName = "progress"
	trickleOptionName  = "trickle"
	wrapOptionName     = "wrap-with-directory"
	hiddenOptionName   = "hidden"
	onlyHashOptionName = "only-hash"
	chunkerOptionName  = "chunker"
	pinOptionName      = "pin"
	allowDupName       = "allow-dup"
=======
	quietOptionName     = "quiet"
	silentOptionName    = "silent"
	progressOptionName  = "progress"
	trickleOptionName   = "trickle"
	wrapOptionName      = "wrap-with-directory"
	hiddenOptionName    = "hidden"
	onlyHashOptionName  = "only-hash"
	chunkerOptionName   = "chunker"
	pinOptionName       = "pin"
	rawLeavesOptionName = "raw-leaves"
>>>>>>> 65ffff24
)

var AddCmd = &cmds.Command{
	Helptext: cmds.HelpText{
		Tagline: "Add a file to ipfs.",
		ShortDescription: `
Adds contents of <path> to ipfs. Use -r to add directories.
Note that directories are added recursively, to form the ipfs
MerkleDAG.
`,
		LongDescription: `
Adds contents of <path> to ipfs. Use -r to add directories.
Note that directories are added recursively, to form the ipfs
MerkleDAG.

The wrap option, '-w', wraps the file (or files, if using the
recursive option) in a directory. This directory contains only
the files which have been added, and means that the file retains
its filename. For example:

  > ipfs add example.jpg
  added QmbFMke1KXqnYyBBWxB74N4c5SBnJMVAiMNRcGu6x1AwQH example.jpg
  > ipfs add example.jpg -w
  added QmbFMke1KXqnYyBBWxB74N4c5SBnJMVAiMNRcGu6x1AwQH example.jpg
  added QmaG4FuMqEBnQNn3C8XJ5bpW8kLs7zq2ZXgHptJHbKDDVx

You can now refer to the added file in a gateway, like so:

  /ipfs/QmaG4FuMqEBnQNn3C8XJ5bpW8kLs7zq2ZXgHptJHbKDDVx/example.jpg
`,
	},

	Arguments: []cmds.Argument{
		cmds.FileArg("path", true, true, "The path to a file to be added to IPFS.").EnableRecursive().EnableStdin(),
	},
	Options: []cmds.Option{
		cmds.OptionRecursivePath, // a builtin option that allows recursive paths (-r, --recursive)
		cmds.BoolOption(quietOptionName, "q", "Write minimal output.").Default(false),
		cmds.BoolOption(silentOptionName, "Write no output.").Default(false),
		cmds.BoolOption(progressOptionName, "p", "Stream progress data."),
		cmds.BoolOption(trickleOptionName, "t", "Use trickle-dag format for dag generation.").Default(false),
		cmds.BoolOption(onlyHashOptionName, "n", "Only chunk and hash - do not write to disk.").Default(false),
		cmds.BoolOption(wrapOptionName, "w", "Wrap files with a directory object.").Default(false),
		cmds.BoolOption(hiddenOptionName, "H", "Include files that are hidden. Only takes effect on recursive add.").Default(false),
		cmds.StringOption(chunkerOptionName, "s", "Chunking algorithm to use."),
		cmds.BoolOption(pinOptionName, "Pin this object when adding.").Default(true),
<<<<<<< HEAD
		cmds.BoolOption(allowDupName, "Add even if blocks are in non-cache blockstore.").Default(false),
=======
		cmds.BoolOption(rawLeavesOptionName, "Use raw blocks for leaf nodes. (experimental)"),
>>>>>>> 65ffff24
	},
	PreRun: func(req cmds.Request) error {
		wrap, _, _ := req.Option(wrapOptionName).Bool()
		recursive, _, _ := req.Option(cmds.RecLong).Bool()
		sliceFile, ok := req.Files().(*files.SliceFile)
		if !ok {
			return fmt.Errorf("type assertion failed: req.Files().(*files.SliceFile)")
		}
		if !wrap && recursive && sliceFile.NumFiles() > 1 {
			return fmt.Errorf("adding multiple directories without '-w' unsupported")
		}

		if quiet, _, _ := req.Option(quietOptionName).Bool(); quiet {
			return nil
		}

		_, found, _ := req.Option(progressOptionName).Bool()
		if !found {
			req.SetOption(progressOptionName, true)
		}

		sizeFile, ok := req.Files().(files.SizeFile)
		if !ok {
			// we don't need to error, the progress bar just won't know how big the files are
			log.Warning("cannnot determine size of input file")
			return nil
		}

		sizeCh := make(chan int64, 1)
		req.Values()["size"] = sizeCh

		go func() {
			size, err := sizeFile.Size()
			if err != nil {
				log.Warningf("error getting files size: %s", err)
				// see comment above
				return
			}

			log.Debugf("Total size of file being added: %v\n", size)
			sizeCh <- size
		}()

		return nil
	},
	Run: func(req cmds.Request, res cmds.Response) {
		n, err := req.InvocContext().GetNode()
		if err != nil {
			res.SetError(err, cmds.ErrNormal)
			return
		}
		// check if repo will exceed storage limit if added
		// TODO: this doesn't handle the case if the hashed file is already in blocks (deduplicated)
		// TODO: conditional GC is disabled due to it is somehow not possible to pass the size to the daemon
		//if err := corerepo.ConditionalGC(req.Context(), n, uint64(size)); err != nil {
		//	res.SetError(err, cmds.ErrNormal)
		//	return
		//}

		progress, _, _ := req.Option(progressOptionName).Bool()
		trickle, _, _ := req.Option(trickleOptionName).Bool()
		wrap, _, _ := req.Option(wrapOptionName).Bool()
		hash, _, _ := req.Option(onlyHashOptionName).Bool()
		hidden, _, _ := req.Option(hiddenOptionName).Bool()
		silent, _, _ := req.Option(silentOptionName).Bool()
		chunker, _, _ := req.Option(chunkerOptionName).String()
		dopin, _, _ := req.Option(pinOptionName).Bool()
<<<<<<< HEAD
		recursive, _, _ := req.Option(cmds.RecLong).Bool()
		allowDup, _, _ := req.Option(allowDupName).Bool()

		nocopy, _ := req.Values()["no-copy"].(bool)
=======
		rawblks, _, _ := req.Option(rawLeavesOptionName).Bool()
>>>>>>> 65ffff24

		if hash {
			nilnode, err := core.NewNode(n.Context(), &core.BuildCfg{
				//TODO: need this to be true or all files
				// hashed will be stored in memory!
				NilRepo: true,
			})
			if err != nil {
				res.SetError(err, cmds.ErrNormal)
				return
			}
			n = nilnode
		}

		exchange := n.Exchange
		local, _, _ := req.Option("local").Bool()
		if local {
			exchange = offline.Exchange(n.Blockstore)
		}

		outChan := make(chan interface{}, 8)
		res.SetOutput((<-chan interface{})(outChan))

		var fileAdder *coreunix.Adder
		useRoot := wrap || recursive
		perFileLocker := filestore.NoOpLocker()
		if nocopy {
			fs, ok := n.Repo.DirectMount(fsrepo.FilestoreMount).(*filestore.Datastore)
			if !ok {
				res.SetError(errors.New("filestore not enabled"), cmds.ErrNormal)
				return
			}
			blockstore := filestore_support.NewBlockstore(n.Blockstore, fs)
			blockService := bserv.NewWriteThrough(blockstore, exchange)
			dagService := dag.NewDAGService(blockService)
			fileAdder, err = coreunix.NewAdder(req.Context(), n.Pinning, blockstore, dagService, useRoot)
			fileAdder.FullName = true
			perFileLocker = fs.AddLocker()
		} else if allowDup {
			// add directly to the first mount bypassing
			// the Has() check of the multi-blockstore
			blockstore := bs.NewGCBlockstore(n.Blockstore.FirstMount(), n.Blockstore)
			blockService := bserv.NewWriteThrough(blockstore, exchange)
			dagService := dag.NewDAGService(blockService)
			fileAdder, err = coreunix.NewAdder(req.Context(), n.Pinning, blockstore, dagService, useRoot)
		} else if exchange != n.Exchange {
			blockService := bserv.New(n.Blockstore, exchange)
			dagService := dag.NewDAGService(blockService)
			fileAdder, err = coreunix.NewAdder(req.Context(), n.Pinning, n.Blockstore, dagService, useRoot)
		} else {
			fileAdder, err = coreunix.NewAdder(req.Context(), n.Pinning, n.Blockstore, n.DAG, useRoot)
		}
		if err != nil {
			res.SetError(err, cmds.ErrNormal)
			return
		}

		fileAdder.Out = outChan
		fileAdder.Chunker = chunker
		fileAdder.Progress = progress
		fileAdder.Hidden = hidden
		fileAdder.Trickle = trickle
		fileAdder.Wrap = wrap
		fileAdder.Pin = dopin
		fileAdder.Silent = silent
		fileAdder.RawLeaves = rawblks

		if hash {
			md := dagtest.Mock()
			mr, err := mfs.NewRoot(req.Context(), md, ft.EmptyDirNode(), nil)
			if err != nil {
				res.SetError(err, cmds.ErrNormal)
				return
			}

			fileAdder.SetMfsRoot(mr)
		}

		addAllAndPin := func(f files.File) error {
			// Iterate over each top-level file and add individually. Otherwise the
			// single files.File f is treated as a directory, affecting hidden file
			// semantics.
			for {
				file, err := f.NextFile()
				if err == io.EOF {
					// Finished the list of files.
					break
				} else if err != nil {
					return err
				}
				perFileLocker.Lock()
				defer perFileLocker.Unlock()
				if err := fileAdder.AddFile(file); err != nil {
					return err
				}
			}

			// copy intermediary nodes from editor to our actual dagservice
			_, err := fileAdder.Finalize()
			if err != nil {
				return err
			}

			if hash {
				return nil
			}

			return fileAdder.PinRoot()
		}

		go func() {
			defer close(outChan)
			if err := addAllAndPin(req.Files()); err != nil {
				res.SetError(err, cmds.ErrNormal)
				return
			}

		}()
	},
	PostRun: func(req cmds.Request, res cmds.Response) {
		if res.Error() != nil {
			return
		}
		outChan, ok := res.Output().(<-chan interface{})
		if !ok {
			res.SetError(u.ErrCast(), cmds.ErrNormal)
			return
		}
		res.SetOutput(nil)

		quiet, _, err := req.Option("quiet").Bool()
		if err != nil {
			res.SetError(u.ErrCast(), cmds.ErrNormal)
			return
		}

		progress, _, err := req.Option(progressOptionName).Bool()
		if err != nil {
			res.SetError(u.ErrCast(), cmds.ErrNormal)
			return
		}

		silent, _, err := req.Option(silentOptionName).Bool()
		if err != nil {
			res.SetError(u.ErrCast(), cmds.ErrNormal)
			return
		}

		if !quiet && !silent {
			progress = true
		}

		var bar *pb.ProgressBar
		if progress {
			bar = pb.New64(0).SetUnits(pb.U_BYTES)
			bar.ManualUpdate = true
			bar.ShowTimeLeft = false
			bar.ShowPercent = false
			bar.Output = res.Stderr()
			bar.Start()
		}

		var sizeChan chan int64
		s, found := req.Values()["size"]
		if found {
			sizeChan = s.(chan int64)
		}

		lastFile := ""
		var totalProgress, prevFiles, lastBytes int64

	LOOP:
		for {
			select {
			case out, ok := <-outChan:
				if !ok {
					break LOOP
				}
				output := out.(*coreunix.AddedObject)
				if len(output.Hash) > 0 {
					if progress {
						// clear progress bar line before we print "added x" output
						fmt.Fprintf(res.Stderr(), "\033[2K\r")
					}
					if quiet {
						fmt.Fprintf(res.Stdout(), "%s\n", output.Hash)
					} else {
						fmt.Fprintf(res.Stdout(), "added %s %s\n", output.Hash, output.Name)
					}

				} else {
					log.Debugf("add progress: %v %v\n", output.Name, output.Bytes)

					if !progress {
						continue
					}

					if len(lastFile) == 0 {
						lastFile = output.Name
					}
					if output.Name != lastFile || output.Bytes < lastBytes {
						prevFiles += lastBytes
						lastFile = output.Name
					}
					lastBytes = output.Bytes
					delta := prevFiles + lastBytes - totalProgress
					totalProgress = bar.Add64(delta)
				}

				if progress {
					bar.Update()
				}
			case size := <-sizeChan:
				if progress {
					bar.Total = size
					bar.ShowPercent = true
					bar.ShowBar = true
					bar.ShowTimeLeft = true
				}
			case <-req.Context().Done():
				res.SetError(req.Context().Err(), cmds.ErrNormal)
				return
			}
		}
	},
	Type: coreunix.AddedObject{},
}<|MERGE_RESOLUTION|>--- conflicted
+++ resolved
@@ -28,18 +28,6 @@
 var ErrDepthLimitExceeded = fmt.Errorf("depth limit exceeded")
 
 const (
-<<<<<<< HEAD
-	quietOptionName    = "quiet"
-	silentOptionName   = "silent"
-	progressOptionName = "progress"
-	trickleOptionName  = "trickle"
-	wrapOptionName     = "wrap-with-directory"
-	hiddenOptionName   = "hidden"
-	onlyHashOptionName = "only-hash"
-	chunkerOptionName  = "chunker"
-	pinOptionName      = "pin"
-	allowDupName       = "allow-dup"
-=======
 	quietOptionName     = "quiet"
 	silentOptionName    = "silent"
 	progressOptionName  = "progress"
@@ -50,7 +38,7 @@
 	chunkerOptionName   = "chunker"
 	pinOptionName       = "pin"
 	rawLeavesOptionName = "raw-leaves"
->>>>>>> 65ffff24
+	allowDupName        = "allow-dup"
 )
 
 var AddCmd = &cmds.Command{
@@ -97,11 +85,8 @@
 		cmds.BoolOption(hiddenOptionName, "H", "Include files that are hidden. Only takes effect on recursive add.").Default(false),
 		cmds.StringOption(chunkerOptionName, "s", "Chunking algorithm to use."),
 		cmds.BoolOption(pinOptionName, "Pin this object when adding.").Default(true),
-<<<<<<< HEAD
 		cmds.BoolOption(allowDupName, "Add even if blocks are in non-cache blockstore.").Default(false),
-=======
 		cmds.BoolOption(rawLeavesOptionName, "Use raw blocks for leaf nodes. (experimental)"),
->>>>>>> 65ffff24
 	},
 	PreRun: func(req cmds.Request) error {
 		wrap, _, _ := req.Option(wrapOptionName).Bool()
@@ -169,14 +154,11 @@
 		silent, _, _ := req.Option(silentOptionName).Bool()
 		chunker, _, _ := req.Option(chunkerOptionName).String()
 		dopin, _, _ := req.Option(pinOptionName).Bool()
-<<<<<<< HEAD
 		recursive, _, _ := req.Option(cmds.RecLong).Bool()
+		rawblks, _, _ := req.Option(rawLeavesOptionName).Bool()
 		allowDup, _, _ := req.Option(allowDupName).Bool()
 
 		nocopy, _ := req.Values()["no-copy"].(bool)
-=======
-		rawblks, _, _ := req.Option(rawLeavesOptionName).Bool()
->>>>>>> 65ffff24
 
 		if hash {
 			nilnode, err := core.NewNode(n.Context(), &core.BuildCfg{
