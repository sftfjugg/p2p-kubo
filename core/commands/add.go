--- conflicted
+++ resolved
@@ -69,16 +69,13 @@
 	hashOptionName        = "hash"
 	inlineOptionName      = "inline"
 	inlineLimitOptionName = "inline-limit"
-<<<<<<< HEAD
+	toFilesOptionName     = "to-files"
 
 	preserveModeOptionName  = "preserve-mode"
 	preserveMtimeOptionName = "preserve-mtime"
 	modeOptionName          = "mode"
 	mtimeOptionName         = "mtime"
 	mtimeNsecsOptionName    = "mtime-nsecs"
-=======
-	toFilesOptionName     = "to-files"
->>>>>>> 27bf61ec
 )
 
 const adderOutChanSize = 8
@@ -193,16 +190,13 @@
 		cmds.StringOption(hashOptionName, "Hash function to use. Implies CIDv1 if not sha2-256. (experimental)").WithDefault("sha2-256"),
 		cmds.BoolOption(inlineOptionName, "Inline small blocks into CIDs. (experimental)"),
 		cmds.IntOption(inlineLimitOptionName, "Maximum block size to inline. (experimental)").WithDefault(32),
-<<<<<<< HEAD
+		cmds.BoolOption(pinOptionName, "Pin locally to protect added files from garbage collection.").WithDefault(true),
+		cmds.StringOption(toFilesOptionName, "Add reference to Files API (MFS) at the provided path."),
 		cmds.BoolOption(preserveModeOptionName, "Apply permissions to created UnixFS entries"),
 		cmds.BoolOption(preserveMtimeOptionName, "Apply modification time to created UnixFS entries"),
 		cmds.UintOption(modeOptionName, "File mode to apply to created UnixFS entries"),
 		cmds.Int64Option(mtimeOptionName, "Modification time in seconds before or after the Unix Epoch to apply to created UnixFS entries"),
 		cmds.UintOption(mtimeNsecsOptionName, "Modification time fraction in nanoseconds"),
-=======
-		cmds.BoolOption(pinOptionName, "Pin locally to protect added files from garbage collection.").WithDefault(true),
-		cmds.StringOption(toFilesOptionName, "Add reference to Files API (MFS) at the provided path."),
->>>>>>> 27bf61ec
 	},
 	PreRun: func(req *cmds.Request, env cmds.Environment) error {
 		quiet, _ := req.Options[quietOptionName].(bool)
@@ -243,15 +237,12 @@
 		hashFunStr, _ := req.Options[hashOptionName].(string)
 		inline, _ := req.Options[inlineOptionName].(bool)
 		inlineLimit, _ := req.Options[inlineLimitOptionName].(int)
-<<<<<<< HEAD
+		toFilesStr, toFilesSet := req.Options[toFilesOptionName].(string)
 		preserveMode, _ := req.Options[preserveModeOptionName].(bool)
 		preserveMtime, _ := req.Options[preserveMtimeOptionName].(bool)
 		mode, _ := req.Options[modeOptionName].(uint)
 		mtime, _ := req.Options[mtimeOptionName].(int64)
 		mtimeNsecs, _ := req.Options[mtimeNsecsOptionName].(uint)
-=======
-		toFilesStr, toFilesSet := req.Options[toFilesOptionName].(string)
->>>>>>> 27bf61ec
 
 		hashFunCode, ok := mh.Names[strings.ToLower(hashFunStr)]
 		if !ok {
