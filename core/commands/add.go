--- conflicted
+++ resolved
@@ -8,12 +8,8 @@
 	"strings"
 
 	"github.com/ipfs/go-ipfs/Godeps/_workspace/src/github.com/cheggaaa/pb"
-<<<<<<< HEAD
 	ignore "github.com/ipfs/go-ipfs/Godeps/_workspace/src/github.com/sabhiram/go-git-ignore"
-	context "github.com/ipfs/go-ipfs/Godeps/_workspace/src/golang.org/x/net/context"
-=======
-
->>>>>>> 9e74a088
+	//context "github.com/ipfs/go-ipfs/Godeps/_workspace/src/golang.org/x/net/context"
 	cmds "github.com/ipfs/go-ipfs/commands"
 	files "github.com/ipfs/go-ipfs/commands/files"
 	core "github.com/ipfs/go-ipfs/core"
@@ -64,13 +60,9 @@
 		cmds.BoolOption("quiet", "q", "Write minimal output"),
 		cmds.BoolOption(progressOptionName, "p", "Stream progress data"),
 		cmds.BoolOption(wrapOptionName, "w", "Wrap files with a directory object"),
-<<<<<<< HEAD
-		cmds.BoolOption("t", "trickle", "Use trickle-dag format for dag generation"),
 		cmds.BoolOption(hiddenOptionName, "Include files that are hidden"),
-=======
 		cmds.BoolOption(trickleOptionName, "t", "Use trickle-dag format for dag generation"),
 		cmds.BoolOption("only-hash", "n", "Only chunk and hash the specified content, don't write to disk"),
->>>>>>> 9e74a088
 	},
 	PreRun: func(req cmds.Request) error {
 		if quiet, _, _ := req.Option("quiet").Bool(); quiet {
@@ -105,7 +97,7 @@
 		progress, _, _ := req.Option(progressOptionName).Bool()
 		trickle, _, _ := req.Option(trickleOptionName).Bool()
 		wrap, _, _ := req.Option(wrapOptionName).Bool()
-<<<<<<< HEAD
+		hash, _, _ := req.Option("only-hash").Bool()
 		hidden, _, _ := req.Option(hiddenOptionName).Bool()
 
 		var ignoreFilePatterns []ignore.GitIgnore
@@ -117,9 +109,6 @@
 				ignoreFilePatterns = append(ignoreFilePatterns, *baseFilePattern)
 			}
 		}
-=======
-		hash, _, _ := req.Option("only-hash").Bool()
->>>>>>> 9e74a088
 
 		if hash {
 			nilnode, err := core.NewNodeBuilder().NilRepo().Build(n.Context())
@@ -146,16 +135,12 @@
 					return
 				}
 
-<<<<<<< HEAD
 				// If the file is not a folder, then let's get the root of that
 				// folder and attempt to load the appropriate .ipfsignore.
 				localIgnorePatterns := checkForParentIgnorePatterns(file.FileName(), ignoreFilePatterns)
 
-				addParams := adder{n, outChan, progress, wrap, hidden}
+				addParams := adder{n, outChan, progress, wrap, hidden, trickle}
 				rootnd, err := addParams.addFile(file, localIgnorePatterns)
-=======
-				rootnd, err := addFile(n, file, outChan, progress, wrap, trickle)
->>>>>>> 9e74a088
 				if err != nil {
 					res.SetError(err, cmds.ErrNormal)
 					return
@@ -265,7 +250,6 @@
 	Type: AddedObject{},
 }
 
-<<<<<<< HEAD
 // Internal structure for holding the switches passed to the `add` call
 type adder struct {
 	node     *core.IpfsNode
@@ -273,14 +257,10 @@
 	progress bool
 	wrap     bool
 	hidden   bool
+	trickle  bool
 }
 
 // Perform the actual add & pin locally, outputting results to reader
-func add(n *core.IpfsNode, reader io.Reader) (*dag.Node, error) {
-	node, err := importer.BuildDagFromReader(reader, n.DAG, nil, chunk.DefaultSplitter)
-	if err != nil {
-		return nil, err
-=======
 func add(n *core.IpfsNode, reader io.Reader, useTrickle bool) (*dag.Node, error) {
 	var node *dag.Node
 	var err error
@@ -298,7 +278,6 @@
 			chunk.DefaultSplitter,
 			importer.PinIndirectCB(n.Pinning.GetManual()),
 		)
->>>>>>> 9e74a088
 	}
 
 	if err != nil {
@@ -308,7 +287,6 @@
 	return node, nil
 }
 
-<<<<<<< HEAD
 // Add the given file while respecting the params and ignoreFilePatterns.
 // Note that ignoreFilePatterns is not part of the struct as it may change while
 // we dig through folders.
@@ -330,11 +308,6 @@
 	// Check if "file" is actually a directory
 	if file.IsDirectory() {
 		return params.addDir(file, ignoreFilePatterns)
-=======
-func addFile(n *core.IpfsNode, file files.File, out chan interface{}, progress bool, wrap bool, useTrickle bool) (*dag.Node, error) {
-	if file.IsDirectory() {
-		return addDir(n, file, out, progress, useTrickle)
->>>>>>> 9e74a088
 	}
 
 	// if the progress flag was specified, wrap the file so that we can send
@@ -356,11 +329,7 @@
 		return dagnode, nil
 	}
 
-<<<<<<< HEAD
-	dagnode, err := add(params.node, reader)
-=======
-	dagnode, err := add(n, reader, useTrickle)
->>>>>>> 9e74a088
+	dagnode, err := add(params.node, reader, params.trickle)
 	if err != nil {
 		return nil, err
 	}
@@ -372,13 +341,7 @@
 	return dagnode, nil
 }
 
-<<<<<<< HEAD
 func (params *adder) addDir(file files.File, ignoreFilePatterns []ignore.GitIgnore) (*dag.Node, error) {
-=======
-func addDir(n *core.IpfsNode, dir files.File, out chan interface{}, progress bool, useTrickle bool) (*dag.Node, error) {
-	log.Infof("adding directory: %s", dir.FileName())
->>>>>>> 9e74a088
-
 	tree := &dag.Node{Data: ft.FolderPBData()}
 	log.Infof("adding directory: %s", file.FileName())
 
@@ -394,7 +357,6 @@
 			break
 		}
 
-<<<<<<< HEAD
 		node, err := params.addFile(file, localIgnorePatterns)
 		if _, ok := err.(*hiddenFileError); ok {
 			// hidden file error, set the node to nil for below
@@ -403,10 +365,6 @@
 			// ignore file error, set the node to nil for below
 			node = nil
 		} else if err != nil {
-=======
-		node, err := addFile(n, file, out, progress, false, useTrickle)
-		if err != nil {
->>>>>>> 9e74a088
 			return nil, err
 		}
 
@@ -425,16 +383,12 @@
 		return nil, err
 	}
 
-<<<<<<< HEAD
-	_, err = params.node.DAG.Add(tree)
-=======
-	k, err := n.DAG.Add(tree)
->>>>>>> 9e74a088
+	k, err := params.node.DAG.Add(tree)
 	if err != nil {
 		return nil, err
 	}
 
-	n.Pinning.GetManual().PinWithMode(k, pin.Indirect)
+	params.node.Pinning.GetManual().PinWithMode(k, pin.Indirect)
 
 	return tree, nil
 }
@@ -447,7 +401,8 @@
 
 	localIgnore, ignoreErr := ignore.CompileIgnoreFile(ignorePathname)
 	if ignoreErr == nil && localIgnore != nil {
-		log.Debugf("found ignore file: %s", dir)
+		absoluteDir, _ := filepath.Abs(ignorePathname) // ignoring error it's just loggin
+		log.Debugf("found local ignore file: %s", absoluteDir)
 		return append(ignoreFilePatterns, *localIgnore)
 	} else {
 		return ignoreFilePatterns
@@ -470,13 +425,13 @@
 	// We loop through each parent component attempting to find an .ipfsignore file
 	for index, _ := range pathComponents {
 
-		pathParts := make([]string, len(pathComponents)+1)
+		pathParts := make([]string, index+1)
 		copy(pathParts, pathComponents[0:index+1])
-		ignorePathname := path.Join(append(pathParts, ".ipfsignore")...)
+		ignorePathname := path.Clean(strings.Join(append(pathParts, ".ipfsignore"), string(filepath.Separator)))
 
 		localIgnore, ignoreErr := ignore.CompileIgnoreFile(ignorePathname)
 		if ignoreErr == nil && localIgnore != nil {
-			log.Debugf("found ignore file: %s", ignorePathname)
+			log.Debugf("found parent ignore file: %s", ignorePathname)
 			ignoreFilePatterns = append(ignoreFilePatterns, *localIgnore)
 		}
 	}
