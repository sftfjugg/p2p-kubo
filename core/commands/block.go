--- conflicted
+++ resolved
@@ -12,14 +12,8 @@
 	bs "github.com/ipfs/go-ipfs/blocks/blockstore"
 	util "github.com/ipfs/go-ipfs/blocks/blockstore/util"
 	cmds "github.com/ipfs/go-ipfs/commands"
-<<<<<<< HEAD
-	u "gx/ipfs/QmZNVWh8LLjAavuQ2JXuFmuYH3C11xo988vSgp7UQrTRj1/go-ipfs-util"
-	key "gx/ipfs/Qmce4Y4zg3sYr7xKM5UueS67vhNni6EeWgCRnb7MbLJMew/go-key"
-	cid "gx/ipfs/QmfSc2xehWmWLnwwYR91Y8QF4xdASypTFVknutoKQS3GHp/go-cid"
-=======
 	cid "gx/ipfs/QmXUuRadqDq5BuFWzVU6VuKaSjTcNm1gNCtLvvP1TJCW4z/go-cid"
 	u "gx/ipfs/Qmb912gdngC1UWwTkhuW8knyRbcWeu5kqkxBpveLmW8bSr/go-ipfs-util"
->>>>>>> d5c716a3
 )
 
 type BlockStat struct {
@@ -293,7 +287,10 @@
 		go func() {
 			defer close(outChan)
 			for _, hash := range hashes {
-				key := key.B58KeyDecode(hash)
+				key, err := cid.Decode(hash)
+				if err != nil {
+					panic(err) // FIXME 
+				}
 				ret := n.Blockstore.Locate(key)
 				outChan <- &BlockLocateRes{hash, ret}
 			}
