package corehttp

import (
	"context"
	"fmt"
	"net/http"
	"time"

	blocks "github.com/ipfs/go-block-format"
	cid "github.com/ipfs/go-cid"
	"github.com/ipfs/go-ipfs/tracing"
	coreiface "github.com/ipfs/interface-go-ipfs-core"
	ipath "github.com/ipfs/interface-go-ipfs-core/path"
	gocar "github.com/ipld/go-car"
	selectorparse "github.com/ipld/go-ipld-prime/traversal/selector/parse"
	"go.opentelemetry.io/otel/attribute"
	"go.opentelemetry.io/otel/trace"
)

// serveCar returns a CAR stream for specific DAG+selector
<<<<<<< HEAD
func (i *gatewayHandler) serveCar(w http.ResponseWriter, r *http.Request, resolvedPath ipath.Resolved, contentPath ipath.Path, begin time.Time) {
	ctx, span := tracing.Span(r.Context(), "Gateway", "ServeCar", trace.WithAttributes(attribute.String("path", resolvedPath.String())))
	defer span.End()
	ctx, cancel := context.WithCancel(ctx)
	defer cancel()

	rootCid := resolvedPath.Cid()
=======
func (i *gatewayHandler) serveCar(w http.ResponseWriter, r *http.Request, rootCid cid.Cid, contentPath ipath.Path, carVersion string, begin time.Time) {
	ctx, cancel := context.WithCancel(r.Context())
	defer cancel()

	switch carVersion {
	case "": // noop, client does not care about version
	case "1": // noop, we support this
	default:
		err := fmt.Errorf("only version=1 is supported")
		webError(w, "unsupported CAR version", err, http.StatusBadRequest)
		return
	}
>>>>>>> 282ac7f1

	// Set Content-Disposition
	name := rootCid.String() + ".car"
	setContentDispositionHeader(w, name, "attachment")

	// Weak Etag W/ because we can't guarantee byte-for-byte identical  responses
	// (CAR is streamed, and in theory, blocks may arrive from datastore in non-deterministic order)
	etag := `W/` + getEtag(r, rootCid)
	w.Header().Set("Etag", etag)

	// Finish early if Etag match
	if r.Header.Get("If-None-Match") == etag {
		w.WriteHeader(http.StatusNotModified)
		return
	}

	// Make it clear we don't support range-requests over a car stream
	// Partial downloads and resumes should be handled using
	// IPLD selectors: https://github.com/ipfs/go-ipfs/issues/8769
	w.Header().Set("Accept-Ranges", "none")

	// Explicit Cache-Control to ensure fresh stream on retry.
	// CAR stream could be interrupted, and client should be able to resume and get full response, not the truncated one
	w.Header().Set("Cache-Control", "no-cache, no-transform")

	w.Header().Set("Content-Type", "application/vnd.ipld.car; version=1")
	w.Header().Set("X-Content-Type-Options", "nosniff") // no funny business in the browsers :^)

	// Same go-car settings as dag.export command
	store := dagStore{dag: i.api.Dag(), ctx: ctx}

	// TODO: support selectors passed as request param: https://github.com/ipfs/go-ipfs/issues/8769
	dag := gocar.Dag{Root: rootCid, Selector: selectorparse.CommonSelector_ExploreAllRecursively}
	car := gocar.NewSelectiveCar(ctx, store, []gocar.Dag{dag}, gocar.TraverseLinksOnlyOnce())

	if err := car.Write(w); err != nil {
		// We return error as a trailer, however it is not something browsers can access
		// (https://github.com/mdn/browser-compat-data/issues/14703)
		// Due to this, we suggest client always verify that
		// the received CAR stream response is matching requested DAG selector
		w.Header().Set("X-Stream-Error", err.Error())
		return
	}

	// Update metrics
	i.carStreamGetMetric.WithLabelValues(contentPath.Namespace()).Observe(time.Since(begin).Seconds())
}

type dagStore struct {
	dag coreiface.APIDagService
	ctx context.Context
}

func (ds dagStore) Get(c cid.Cid) (blocks.Block, error) {
	obj, err := ds.dag.Get(ds.ctx, c)
	return obj, err
}<|MERGE_RESOLUTION|>--- conflicted
+++ resolved
@@ -18,17 +18,10 @@
 )
 
 // serveCar returns a CAR stream for specific DAG+selector
-<<<<<<< HEAD
-func (i *gatewayHandler) serveCar(w http.ResponseWriter, r *http.Request, resolvedPath ipath.Resolved, contentPath ipath.Path, begin time.Time) {
+func (i *gatewayHandler) serveCar(w http.ResponseWriter, r *http.Request, resolvedPath ipath.Resolved, contentPath ipath.Path, carVersion string, begin time.Time) {
 	ctx, span := tracing.Span(r.Context(), "Gateway", "ServeCar", trace.WithAttributes(attribute.String("path", resolvedPath.String())))
 	defer span.End()
 	ctx, cancel := context.WithCancel(ctx)
-	defer cancel()
-
-	rootCid := resolvedPath.Cid()
-=======
-func (i *gatewayHandler) serveCar(w http.ResponseWriter, r *http.Request, rootCid cid.Cid, contentPath ipath.Path, carVersion string, begin time.Time) {
-	ctx, cancel := context.WithCancel(r.Context())
 	defer cancel()
 
 	switch carVersion {
@@ -39,7 +32,7 @@
 		webError(w, "unsupported CAR version", err, http.StatusBadRequest)
 		return
 	}
->>>>>>> 282ac7f1
+	rootCid := resolvedPath.Cid()
 
 	// Set Content-Disposition
 	name := rootCid.String() + ".car"
