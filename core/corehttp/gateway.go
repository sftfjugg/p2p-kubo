--- conflicted
+++ resolved
@@ -7,12 +7,8 @@
 
 	core "github.com/ipfs/go-ipfs/core"
 	config "github.com/ipfs/go-ipfs/repo/config"
-<<<<<<< HEAD
-	id "gx/ipfs/QmVL44QeoQDTYK8RVdpkyja7uYcK3WDNoBNHVLonf9YDtm/go-libp2p/p2p/protocol/identify"
+	id "gx/ipfs/QmVCe3SNMjkcPgnpFhZs719dheq6xE7gJwjzV7aWcUM4Ms/go-libp2p/p2p/protocol/identify"
 	bc "github.com/OpenBazaar/go-blockstackclient"
-=======
-	id "gx/ipfs/QmVCe3SNMjkcPgnpFhZs719dheq6xE7gJwjzV7aWcUM4Ms/go-libp2p/p2p/protocol/identify"
->>>>>>> 813bcb64
 )
 
 type GatewayConfig struct {
@@ -22,7 +18,7 @@
 	Resolver     *bc.BlockstackClient
 }
 
-func GatewayOption(paths ...string) ServeOption {
+func GatewayOption(resolver *bc.BlockstackClient, paths ...string) ServeOption {
 	return func(n *core.IpfsNode, _ net.Listener, mux *http.ServeMux) (*http.ServeMux, error) {
 		cfg, err := n.Repo.Config()
 		if err != nil {
@@ -33,6 +29,7 @@
 			Headers:      cfg.Gateway.HTTPHeaders,
 			Writable:     cfg.Gateway.Writable,
 			PathPrefixes: cfg.Gateway.PathPrefixes,
+			Resolver:     resolver,
 		})
 
 		for _, p := range paths {
@@ -42,19 +39,6 @@
 	}
 }
 
-<<<<<<< HEAD
-func GatewayOption(writable bool, prefixes []string, resolver *bc.BlockstackClient) ServeOption {
-	g := NewGateway(GatewayConfig{
-		Writable:     writable,
-		BlockList:    &BlockList{},
-		PathPrefixes: prefixes,
-		Resolver:     resolver,
-	})
-	return g.ServeOption()
-}
-
-=======
->>>>>>> 813bcb64
 func VersionOption() ServeOption {
 	return func(n *core.IpfsNode, _ net.Listener, mux *http.ServeMux) (*http.ServeMux, error) {
 		mux.HandleFunc("/version", func(w http.ResponseWriter, r *http.Request) {
