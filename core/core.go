--- conflicted
+++ resolved
@@ -20,14 +20,8 @@
 	"strings"
 	"time"
 
-<<<<<<< HEAD
-	bserv "github.com/ipfs/go-ipfs/blockservice"
-	bitswap "github.com/ipfs/go-ipfs/exchange/bitswap"
 	bsengine "github.com/ipfs/go-ipfs/exchange/bitswap/decision"
-	bsnet "github.com/ipfs/go-ipfs/exchange/bitswap/network"
-=======
 	version "github.com/ipfs/go-ipfs"
->>>>>>> 9a21a8cb
 	rp "github.com/ipfs/go-ipfs/exchange/reprovide"
 	filestore "github.com/ipfs/go-ipfs/filestore"
 	mount "github.com/ipfs/go-ipfs/fuse/mount"
@@ -163,12 +157,7 @@
 	Ipns mount.Mount
 }
 
-<<<<<<< HEAD
 func (n *IpfsNode) startOnlineServices(ctx context.Context, routingOption RoutingOption, bsRRQCfg *bsengine.RRQConfig, hostOption HostOption, do DiscoveryOption, pubsub, ipnsps, mplex bool) error {
-
-=======
-func (n *IpfsNode) startOnlineServices(ctx context.Context, routingOption RoutingOption, hostOption HostOption, do DiscoveryOption, pubsub, ipnsps, mplex bool) error {
->>>>>>> 9a21a8cb
 	if n.PeerHost != nil { // already online.
 		return errors.New("node already online")
 	}
@@ -266,11 +255,7 @@
 		return err
 	}
 
-<<<<<<< HEAD
-	if err := n.startOnlineServicesWithHost(ctx, peerhost, routingOption, bsRRQCfg); err != nil {
-=======
-	if err := n.startOnlineServicesWithHost(ctx, peerhost, routingOption, pubsub, ipnsps); err != nil {
->>>>>>> 9a21a8cb
+	if err := n.startOnlineServicesWithHost(ctx, peerhost, routingOption, bsRRQCfg, pubsub, ipnsps); err != nil {
 		return err
 	}
 
@@ -464,11 +449,7 @@
 
 // startOnlineServicesWithHost  is the set of services which need to be
 // initialized with the host and _before_ we start listening.
-<<<<<<< HEAD
-func (n *IpfsNode) startOnlineServicesWithHost(ctx context.Context, host p2phost.Host, routingOption RoutingOption, bitswapStrategy *bsengine.RRQConfig) error {
-=======
-func (n *IpfsNode) startOnlineServicesWithHost(ctx context.Context, host p2phost.Host, routingOption RoutingOption, pubsub bool, ipnsps bool) error {
->>>>>>> 9a21a8cb
+func (n *IpfsNode) startOnlineServicesWithHost(ctx context.Context, host p2phost.Host, routingOption RoutingOption, bitswapStrategy *bsengine.RRQConfig, pubsub bool, ipnsps bool) error {
 	// setup diagnostics service
 	n.Ping = ping.NewPingService(host)
 
@@ -996,7 +977,6 @@
 	)
 }
 
-<<<<<<< HEAD
 // TODO: verify that this is the right place for this function
 func getStrategyFunc(strategyStr string) bsengine.Strategy {
 	strategies := map[string]bsengine.Strategy{
@@ -1011,10 +991,7 @@
 	return bsengine.Identity
 }
 
-type RoutingOption func(context.Context, p2phost.Host, ds.Batching) (routing.IpfsRouting, error)
-=======
 type RoutingOption func(context.Context, p2phost.Host, ds.Batching, record.Validator) (routing.IpfsRouting, error)
->>>>>>> 9a21a8cb
 
 type DiscoveryOption func(context.Context, p2phost.Host) (discovery.Service, error)
 
