package core

import (
	"context"
	"crypto/rand"
	"encoding/base64"
	"errors"
	"os"
	"syscall"
	"time"

<<<<<<< HEAD
	bserv "github.com/ipfs/go-ipfs/blockservice"
	bsengine "github.com/ipfs/go-ipfs/exchange/bitswap/decision"
=======
>>>>>>> 9a21a8cb
	filestore "github.com/ipfs/go-ipfs/filestore"
	pin "github.com/ipfs/go-ipfs/pin"
	repo "github.com/ipfs/go-ipfs/repo"
	cidv0v1 "github.com/ipfs/go-ipfs/thirdparty/cidv0v1"
	"github.com/ipfs/go-ipfs/thirdparty/verifbs"
	uio "gx/ipfs/QmQjEpRiwVvtowhq69dAtB4jhioPVFXiCcWZm9Sfgn7eqc/go-unixfs/io"
	dag "gx/ipfs/QmRiQCJZ91B7VNmLvA6sxzDuBJGSojS3uXHHVuNr3iueNZ/go-merkledag"
	bserv "gx/ipfs/QmbSB9Uh3wVgmiCb1fAb8zuC3qAE6un4kd1jvatUurfAmB/go-blockservice"
	resolver "gx/ipfs/QmdMPBephdLYNESkruDX2hcDTgFYhoCt4LimWhgnomSdV2/go-path/resolver"

	ipns "gx/ipfs/QmNqBhXpBKa5jcjoUZHfxDgAFxtqK3rDA5jtW811GBvVob/go-ipns"
	ci "gx/ipfs/QmPvyPwuCgJ7pDmrKDxRtsScJgBaM5h4EpRL2qQJsmXf4n/go-libp2p-crypto"
	libp2p "gx/ipfs/QmQiaskfWpdRJ4x2spEQjPFTUkEB87KDYu91qnNYBqvvcX/go-libp2p"
	peer "gx/ipfs/QmQsErDt8Qgw1XrsXf2BpEzDgGWtB1YLsTAARBup5b6B9W/go-libp2p-peer"
	p2phost "gx/ipfs/QmRRCrNRs4qxotXx7WJT6SpCvSNEhXvyBcVjXY2K71pcjE/go-libp2p-host"
	goprocessctx "gx/ipfs/QmSF8fPo3jgVBAy8fpdjjYqgG87dkJgUprRBHRd2tmfgpP/goprocess/context"
	cfg "gx/ipfs/QmTyiSs9VgdVb4pnzdjtKhcfdTkHFEaNn6xnCbZq4DTFRt/go-ipfs-config"
	ds "gx/ipfs/QmVG5gxteQNEMhrS8prJSmU2C9rebtFuTd3SYZ5kE3YZ5k/go-datastore"
	retry "gx/ipfs/QmVG5gxteQNEMhrS8prJSmU2C9rebtFuTd3SYZ5kE3YZ5k/go-datastore/retrystore"
	dsync "gx/ipfs/QmVG5gxteQNEMhrS8prJSmU2C9rebtFuTd3SYZ5kE3YZ5k/go-datastore/sync"
	offline "gx/ipfs/QmZxjqR9Qgompju73kakSoUj3rbVndAzky3oCDiBNCxPs1/go-ipfs-exchange-offline"
	bstore "gx/ipfs/QmcmpX42gtDv1fz24kau4wjS9hfwWj5VexWBKgGnWzsyag/go-ipfs-blockstore"
	record "gx/ipfs/QmdHb9aBELnQKTVhvvA3hsQbRgUAwsWUzBP2vZ6Y5FBYvE/go-libp2p-record"
	pstore "gx/ipfs/QmeKD8YT7887Xu6Z86iZmpYNxrLogJexqxEugSmaf14k64/go-libp2p-peerstore"
	metrics "gx/ipfs/QmekzFM3hPZjTjUFGTABdQkEnQ3PTiMstY198PwSFr5w1Q/go-metrics-interface"
)

type BuildCfg struct {
	// If online is set, the node will have networking enabled
	Online bool

	// ExtraOpts is a map of extra options used to configure the ipfs nodes creation
	ExtraOpts map[string]bool

	// If permanent then node should run more expensive processes
	// that will improve performance in long run
	Permanent bool

	// DisableEncryptedConnections disables connection encryption *entirely*.
	// DO NOT SET THIS UNLESS YOU'RE TESTING.
	DisableEncryptedConnections bool

	// If NilRepo is set, a repo backed by a nil datastore will be constructed
	NilRepo bool

	Routing RoutingOption
	Host    HostOption
	Repo    repo.Repo
}

func (cfg *BuildCfg) getOpt(key string) bool {
	if cfg.ExtraOpts == nil {
		return false
	}

	return cfg.ExtraOpts[key]
}

func (cfg *BuildCfg) fillDefaults() error {
	if cfg.Repo != nil && cfg.NilRepo {
		return errors.New("cannot set a repo and specify nilrepo at the same time")
	}

	if cfg.Repo == nil {
		var d ds.Datastore
		d = ds.NewMapDatastore()

		if cfg.NilRepo {
			d = ds.NewNullDatastore()
		}
		r, err := defaultRepo(dsync.MutexWrap(d))
		if err != nil {
			return err
		}
		cfg.Repo = r
	}

	if cfg.Routing == nil {
		cfg.Routing = DHTOption
	}

	if cfg.Host == nil {
		cfg.Host = DefaultHostOption
	}

	return nil
}

func defaultRepo(dstore repo.Datastore) (repo.Repo, error) {
	c := cfg.Config{}
	priv, pub, err := ci.GenerateKeyPairWithReader(ci.RSA, 1024, rand.Reader)
	if err != nil {
		return nil, err
	}

	pid, err := peer.IDFromPublicKey(pub)
	if err != nil {
		return nil, err
	}

	privkeyb, err := priv.Bytes()
	if err != nil {
		return nil, err
	}

	c.Bootstrap = cfg.DefaultBootstrapAddresses
	c.Addresses.Swarm = []string{"/ip4/0.0.0.0/tcp/4001"}
	c.Identity.PeerID = pid.Pretty()
	c.Identity.PrivKey = base64.StdEncoding.EncodeToString(privkeyb)

	return &repo.Mock{
		D: dstore,
		C: c,
	}, nil
}

// NewNode constructs and returns an IpfsNode using the given cfg.
func NewNode(ctx context.Context, cfg *BuildCfg) (*IpfsNode, error) {
	if cfg == nil {
		cfg = new(BuildCfg)
	}

	err := cfg.fillDefaults()
	if err != nil {
		return nil, err
	}

	ctx = metrics.CtxScope(ctx, "ipfs")

	n := &IpfsNode{
		mode:      offlineMode,
		Repo:      cfg.Repo,
		ctx:       ctx,
		Peerstore: pstore.NewPeerstore(),
	}

	n.RecordValidator = record.NamespacedValidator{
		"pk":   record.PublicKeyValidator{},
		"ipns": ipns.Validator{KeyBook: n.Peerstore},
	}

	if cfg.Online {
		n.mode = onlineMode
	}

	// TODO: this is a weird circular-ish dependency, rework it
	n.proc = goprocessctx.WithContextAndTeardown(ctx, n.teardown)

	if err := setupNode(ctx, n, cfg); err != nil {
		n.Close()
		return nil, err
	}

	return n, nil
}

func isTooManyFDError(err error) bool {
	perr, ok := err.(*os.PathError)
	if ok && perr.Err == syscall.EMFILE {
		return true
	}

	return false
}

func setupNode(ctx context.Context, n *IpfsNode, cfg *BuildCfg) error {
	// setup local peer ID (private key is loaded in online setup)
	if err := n.loadID(); err != nil {
		return err
	}

	rds := &retry.Datastore{
		Batching:    n.Repo.Datastore(),
		Delay:       time.Millisecond * 200,
		Retries:     6,
		TempErrFunc: isTooManyFDError,
	}

	// hash security
	bs := bstore.NewBlockstore(rds)
	bs = &verifbs.VerifBS{Blockstore: bs}

	opts := bstore.DefaultCacheOpts()
	conf, err := n.Repo.Config()
	if err != nil {
		return err
	}

	// TEMP: setting global sharding switch here
	uio.UseHAMTSharding = conf.Experimental.ShardingEnabled

	opts.HasBloomFilterSize = conf.Datastore.BloomFilterSize
	if !cfg.Permanent {
		opts.HasBloomFilterSize = 0
	}

	wbs, err := bstore.CachedBlockstore(ctx, bs, opts)
	if err != nil {
		return err
	}

	wbs = bstore.NewIdStore(wbs)

	wbs = cidv0v1.NewBlockstore(wbs)

	n.BaseBlocks = wbs
	n.GCLocker = bstore.NewGCLocker()
	n.Blockstore = bstore.NewGCBlockstore(wbs, n.GCLocker)

	if conf.Experimental.FilestoreEnabled || conf.Experimental.UrlstoreEnabled {
		// hash security
		n.Filestore = filestore.NewFilestore(wbs, n.Repo.FileManager())
		n.Blockstore = bstore.NewGCBlockstore(n.Filestore, n.GCLocker)
		n.Blockstore = &verifbs.VerifBSGC{GCBlockstore: n.Blockstore}
	}

	rcfg, err := n.Repo.Config()
	if err != nil {
		return err
	}

	if rcfg.Datastore.HashOnRead {
		bs.HashOnRead(true)
	}

<<<<<<< HEAD
	// TODO: not sure if this goes here
	var bsRRQCfg *bsengine.RRQConfig = nil
	if conf.Experimental.BitswapStrategyEnabled {
		bsRRQCfg = &bsengine.RRQConfig{
			RoundBurst: conf.Experimental.BitswapRRQRoundBurst,
			Strategy:   getStrategyFunc(conf.Experimental.BitswapStrategy),
		}
=======
	hostOption := cfg.Host
	if cfg.DisableEncryptedConnections {
		innerHostOption := hostOption
		hostOption = func(ctx context.Context, id peer.ID, ps pstore.Peerstore, options ...libp2p.Option) (p2phost.Host, error) {
			return innerHostOption(ctx, id, ps, append(options, libp2p.NoSecurity)...)
		}
		log.Warningf(`Your IPFS node has been configured to run WITHOUT ENCRYPTED CONNECTIONS.
		You will not be able to connect to any nodes configured to use encrypted connections`)
>>>>>>> 9a21a8cb
	}

	if cfg.Online {
		do := setupDiscoveryOption(rcfg.Discovery)
<<<<<<< HEAD
		if err := n.startOnlineServices(ctx, cfg.Routing, bsRRQCfg, cfg.Host, do, cfg.getOpt("pubsub"), cfg.getOpt("ipnsps"), cfg.getOpt("mplex")); err != nil {
=======
		if err := n.startOnlineServices(ctx, cfg.Routing, hostOption, do, cfg.getOpt("pubsub"), cfg.getOpt("ipnsps"), cfg.getOpt("mplex")); err != nil {
>>>>>>> 9a21a8cb
			return err
		}
	} else {
		n.Exchange = offline.Exchange(n.Blockstore)
	}

	n.Blocks = bserv.New(n.Blockstore, n.Exchange)
	n.DAG = dag.NewDAGService(n.Blocks)

	internalDag := dag.NewDAGService(bserv.New(n.Blockstore, offline.Exchange(n.Blockstore)))
	n.Pinning, err = pin.LoadPinner(n.Repo.Datastore(), n.DAG, internalDag)
	if err != nil {
		// TODO: we should move towards only running 'NewPinner' explicitly on
		// node init instead of implicitly here as a result of the pinner keys
		// not being found in the datastore.
		// this is kinda sketchy and could cause data loss
		n.Pinning = pin.NewPinner(n.Repo.Datastore(), n.DAG, internalDag)
	}
	n.Resolver = resolver.NewBasicResolver(n.DAG)

	if cfg.Online {
		if err := n.startLateOnlineServices(ctx); err != nil {
			return err
		}
	}

	return n.loadFilesRoot()
}<|MERGE_RESOLUTION|>--- conflicted
+++ resolved
@@ -9,11 +9,7 @@
 	"syscall"
 	"time"
 
-<<<<<<< HEAD
-	bserv "github.com/ipfs/go-ipfs/blockservice"
 	bsengine "github.com/ipfs/go-ipfs/exchange/bitswap/decision"
-=======
->>>>>>> 9a21a8cb
 	filestore "github.com/ipfs/go-ipfs/filestore"
 	pin "github.com/ipfs/go-ipfs/pin"
 	repo "github.com/ipfs/go-ipfs/repo"
@@ -239,7 +235,6 @@
 		bs.HashOnRead(true)
 	}
 
-<<<<<<< HEAD
 	// TODO: not sure if this goes here
 	var bsRRQCfg *bsengine.RRQConfig = nil
 	if conf.Experimental.BitswapStrategyEnabled {
@@ -247,7 +242,7 @@
 			RoundBurst: conf.Experimental.BitswapRRQRoundBurst,
 			Strategy:   getStrategyFunc(conf.Experimental.BitswapStrategy),
 		}
-=======
+
 	hostOption := cfg.Host
 	if cfg.DisableEncryptedConnections {
 		innerHostOption := hostOption
@@ -256,16 +251,11 @@
 		}
 		log.Warningf(`Your IPFS node has been configured to run WITHOUT ENCRYPTED CONNECTIONS.
 		You will not be able to connect to any nodes configured to use encrypted connections`)
->>>>>>> 9a21a8cb
 	}
 
 	if cfg.Online {
 		do := setupDiscoveryOption(rcfg.Discovery)
-<<<<<<< HEAD
-		if err := n.startOnlineServices(ctx, cfg.Routing, bsRRQCfg, cfg.Host, do, cfg.getOpt("pubsub"), cfg.getOpt("ipnsps"), cfg.getOpt("mplex")); err != nil {
-=======
-		if err := n.startOnlineServices(ctx, cfg.Routing, hostOption, do, cfg.getOpt("pubsub"), cfg.getOpt("ipnsps"), cfg.getOpt("mplex")); err != nil {
->>>>>>> 9a21a8cb
+		if err := n.startOnlineServices(ctx, cfg.Routing, bsRRQCfg, hostOption, do, cfg.getOpt("pubsub"), cfg.getOpt("ipnsps"), cfg.getOpt("mplex")); err != nil {
 			return err
 		}
 	} else {
