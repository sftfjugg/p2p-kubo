package coreunix

import (
<<<<<<< HEAD
	"errors"
=======
	"context"
>>>>>>> 65ffff24
	"fmt"
	"io"
	"io/ioutil"
	"os"
	gopath "path"

	bs "github.com/ipfs/go-ipfs/blocks/blockstore"
	bstore "github.com/ipfs/go-ipfs/blocks/blockstore"
	bserv "github.com/ipfs/go-ipfs/blockservice"
	"github.com/ipfs/go-ipfs/commands/files"
	core "github.com/ipfs/go-ipfs/core"
	"github.com/ipfs/go-ipfs/exchange/offline"
	balanced "github.com/ipfs/go-ipfs/importer/balanced"
	"github.com/ipfs/go-ipfs/importer/chunk"
	ihelper "github.com/ipfs/go-ipfs/importer/helpers"
	trickle "github.com/ipfs/go-ipfs/importer/trickle"
	dag "github.com/ipfs/go-ipfs/merkledag"
	mfs "github.com/ipfs/go-ipfs/mfs"
	"github.com/ipfs/go-ipfs/pin"
	unixfs "github.com/ipfs/go-ipfs/unixfs"

	logging "gx/ipfs/QmSpJByNKFX1sCsHBEp3R73FL4NF6FnQTEGyNAXHm2GS52/go-log"
	cid "gx/ipfs/QmXUuRadqDq5BuFWzVU6VuKaSjTcNm1gNCtLvvP1TJCW4z/go-cid"
	node "gx/ipfs/QmZx42H5khbVQhV5odp66TApShV4XCujYazcvYduZ4TroB/go-ipld-node"
	ds "gx/ipfs/QmbzuUusHqaLLoNTDEVLcSF6vZDHZDLPC7p4bztRvvkXxU/go-datastore"
	syncds "gx/ipfs/QmbzuUusHqaLLoNTDEVLcSF6vZDHZDLPC7p4bztRvvkXxU/go-datastore/sync"
)

var log = logging.Logger("coreunix")

// how many bytes of progress to wait before sending a progress update message
const progressReaderIncrement = 1024 * 256

type Link struct {
	Name, Hash string
	Size       uint64
}

type Object struct {
	Hash  string
	Links []Link
}

type hiddenFileError struct {
	fileName string
}

func (e *hiddenFileError) Error() string {
	return fmt.Sprintf("%s is a hidden file", e.fileName)
}

type ignoreFileError struct {
	fileName string
}

func (e *ignoreFileError) Error() string {
	return fmt.Sprintf("%s is an ignored file", e.fileName)
}

type AddedObject struct {
	Name  string
	Hash  string `json:",omitempty"`
	Bytes int64  `json:",omitempty"`
}

func NewAdder(ctx context.Context, p pin.Pinner, bs bstore.GCBlockstore, ds dag.DAGService, useRoot bool) (*Adder, error) {
	adder := &Adder{
		ctx:        ctx,
		pinning:    p,
		blockstore: bs,
		dagService: ds,
		Progress:   false,
		Hidden:     true,
		Pin:        true,
		Trickle:    false,
		Wrap:       false,
		Chunker:    "",
	}

	if useRoot {
		mr, err := mfs.NewRoot(ctx, ds, unixfs.EmptyDirNode(), nil)
		if err != nil {
			return nil, err
		}
		adder.mr = mr
	}

	return adder, nil
}

// Internal structure for holding the switches passed to the `add` call
type Adder struct {
	ctx        context.Context
	pinning    pin.Pinner
	blockstore bstore.GCBlockstore
	dagService dag.DAGService
	Out        chan interface{}
	Progress   bool
	Hidden     bool
	Pin        bool
	Trickle    bool
	RawLeaves  bool
	Silent     bool
	Wrap       bool
	Chunker    string
<<<<<<< HEAD
	FullName   bool
	root       *dag.Node
=======
	root       node.Node
>>>>>>> 65ffff24
	mr         *mfs.Root
	unlocker   bs.Unlocker
	tempRoot   *cid.Cid
}

func (adder *Adder) SetMfsRoot(r *mfs.Root) {
	adder.mr = r
}

// Perform the actual add & pin locally, outputting results to reader
func (adder Adder) add(reader io.Reader) (node.Node, error) {
	chnk, err := chunk.FromString(reader, adder.Chunker)
	if err != nil {
		return nil, err
	}
	params := ihelper.DagBuilderParams{
		Dagserv:   adder.dagService,
		RawLeaves: adder.RawLeaves,
		Maxlinks:  ihelper.DefaultLinksPerBlock,
	}

	if adder.Trickle {
		return trickle.TrickleLayout(params.New(chnk))
	}

	return balanced.BalancedLayout(params.New(chnk))
}

<<<<<<< HEAD
func (adder *Adder) RootNode() (*dag.Node, error) {
	if adder.mr == nil {
		return nil, nil
	}

=======
func (adder *Adder) RootNode() (node.Node, error) {
>>>>>>> 65ffff24
	// for memoizing
	if adder.root != nil {
		return adder.root, nil
	}

	root, err := adder.mr.GetValue().GetNode()
	if err != nil {
		return nil, err
	}

	// if not wrapping, AND one root file, use that hash as root.
	if !adder.Wrap && len(root.Links()) == 1 {
		nd, err := root.Links()[0].GetNode(adder.ctx, adder.dagService)
		if err != nil {
			return nil, err
		}

		root = nd
	}

	adder.root = root
	return root, err
}

func (adder *Adder) PinRoot() error {
	if adder.mr == nil {
		return nil
	}

	root, err := adder.RootNode()
	if err != nil {
		return err
	}
	if !adder.Pin {
		return nil
	}

	rnk, err := adder.dagService.Add(root)
	if err != nil {
		return err
	}

	if adder.tempRoot != nil {
		err := adder.pinning.Unpin(adder.ctx, adder.tempRoot, true)
		if err != nil {
			return err
		}
		adder.tempRoot = rnk
	}

	adder.pinning.PinWithMode(rnk, pin.Recursive)
	return adder.pinning.Flush()
}

<<<<<<< HEAD
func (adder *Adder) Finalize() (*dag.Node, error) {
	if adder.mr == nil && adder.Pin {
		err := adder.pinning.Flush()
		return nil, err
	} else if adder.mr == nil {
		return nil, nil
	}

=======
func (adder *Adder) Finalize() (node.Node, error) {
>>>>>>> 65ffff24
	root := adder.mr.GetValue()

	// cant just call adder.RootNode() here as we need the name for printing
	rootNode, err := root.GetNode()
	if err != nil {
		return nil, err
	}

	var name string
	if !adder.Wrap {
		name = rootNode.Links()[0].Name

		dir, ok := adder.mr.GetValue().(*mfs.Directory)
		if !ok {
			return nil, fmt.Errorf("root is not a directory")
		}

		root, err = dir.Child(name)
		if err != nil {
			return nil, err
		}
	}

	err = adder.outputDirs(name, root)
	if err != nil {
		return nil, err
	}

	err = adder.mr.Close()
	if err != nil {
		return nil, err
	}

	return root.GetNode()
}

func (adder *Adder) outputDirs(path string, fsn mfs.FSNode) error {
	switch fsn := fsn.(type) {
	case *mfs.File:
		return nil
	case *mfs.Directory:
		for _, name := range fsn.ListNames() {
			child, err := fsn.Child(name)
			if err != nil {
				return err
			}

			childpath := gopath.Join(path, name)
			err = adder.outputDirs(childpath, child)
			if err != nil {
				return err
			}

			fsn.Uncache(name)
		}
		nd, err := fsn.GetNode()
		if err != nil {
			return err
		}

		return outputDagnode(adder.Out, path, nd)
	default:
		return fmt.Errorf("unrecognized fsn type: %#v", fsn)
	}
}

// Add builds a merkledag from the a reader, pinning all objects to the local
// datastore. Returns a key representing the root node.
func Add(n *core.IpfsNode, r io.Reader) (string, error) {
	defer n.Blockstore.PinLock().Unlock()

	fileAdder, err := NewAdder(n.Context(), n.Pinning, n.Blockstore, n.DAG, true)
	if err != nil {
		return "", err
	}

	node, err := fileAdder.add(r)
	if err != nil {
		return "", err
	}

	return node.Cid().String(), nil
}

// AddR recursively adds files in |path|.
func AddR(n *core.IpfsNode, root string) (key string, err error) {
	n.Blockstore.PinLock().Unlock()

	stat, err := os.Lstat(root)
	if err != nil {
		return "", err
	}

	f, err := files.NewSerialFile(root, root, false, stat)
	if err != nil {
		return "", err
	}
	defer f.Close()

	fileAdder, err := NewAdder(n.Context(), n.Pinning, n.Blockstore, n.DAG, true)
	if err != nil {
		return "", err
	}

	err = fileAdder.addFile(f)
	if err != nil {
		return "", err
	}

	nd, err := fileAdder.Finalize()
	if err != nil {
		return "", err
	}

	return nd.String(), nil
}

// AddWrapped adds data from a reader, and wraps it with a directory object
// to preserve the filename.
// Returns the path of the added file ("<dir hash>/filename"), the DAG node of
// the directory, and and error if any.
func AddWrapped(n *core.IpfsNode, r io.Reader, filename string) (string, node.Node, error) {
	file := files.NewReaderFile(filename, filename, ioutil.NopCloser(r), nil)
	fileAdder, err := NewAdder(n.Context(), n.Pinning, n.Blockstore, n.DAG, true)
	if err != nil {
		return "", nil, err
	}
	fileAdder.Wrap = true

	defer n.Blockstore.PinLock().Unlock()

	err = fileAdder.addFile(file)
	if err != nil {
		return "", nil, err
	}

	dagnode, err := fileAdder.Finalize()
	if err != nil {
		return "", nil, err
	}

	c := dagnode.Cid()
	return gopath.Join(c.String(), filename), dagnode, nil
}

<<<<<<< HEAD
func (adder *Adder) pinOrAddNode(node *dag.Node, file files.File) error {
	path := file.FileName()
	
	if adder.Pin && adder.mr == nil {

		adder.pinning.PinWithMode(node.Cid(), pin.Recursive)

	} else if adder.mr != nil {

		// patch it into the root
		if path == "" {
			path = node.Cid().String()
		}

		dir := gopath.Dir(path)
		if dir != "." {
			if err := mfs.Mkdir(adder.mr, dir, true, false); err != nil {
				return err
			}
		}
=======
func (adder *Adder) addNode(node node.Node, path string) error {
	// patch it into the root
	if path == "" {
		path = node.Cid().String()
	}
>>>>>>> 65ffff24

		if err := mfs.PutNode(adder.mr, path, node); err != nil {
			return err
		}

	}
	if !adder.Silent {
		if adder.FullName {
			return outputDagnode(adder.Out, file.FullPath(), node)
		} else {
			return outputDagnode(adder.Out, file.FileName(), node)
		}
	}
	return nil
}

// Add the given file while respecting the adder.
func (adder *Adder) AddFile(file files.File) error {
	if adder.Pin {
		adder.unlocker = adder.blockstore.PinLock()
	}
	defer func() {
		if adder.unlocker != nil {
			adder.unlocker.Unlock()
		}
	}()

	return adder.addFile(file)
}

func (adder *Adder) addFile(file files.File) error {
	err := adder.maybePauseForGC()
	if err != nil {
		return err
	}

	if file.IsDirectory() {
		return adder.addDir(file)
	}

	// case for symlink
	if s, ok := file.(*files.Symlink); ok {
		sdata, err := unixfs.SymlinkData(s.Target)
		if err != nil {
			return err
		}

		dagnode := dag.NodeWithData(sdata)
		_, err = adder.dagService.Add(dagnode)
		if err != nil {
			return err
		}

		return adder.pinOrAddNode(dagnode, s)
	}

	// case for regular file
	// if the progress flag was specified, wrap the file so that we can send
	// progress updates to the client (over the output channel)
	var reader io.Reader = file
	if adder.Progress {
		rdr := &progressReader{file: file, out: adder.Out}
		if fi, ok := file.(files.FileInfo); ok {
			reader = &progressReader2{rdr, fi}
		} else {
			reader = rdr
		}
	}

	dagnode, err := adder.add(reader)
	if err != nil {
		return err
	}

	// patch it into the root
	return adder.pinOrAddNode(dagnode, file)
}

func (adder *Adder) addDir(dir files.File) error {
	if adder.mr == nil {
		return errors.New("cannot add directories without mfs root")
	}

	log.Infof("adding directory: %s", dir.FileName())

	err := mfs.Mkdir(adder.mr, dir.FileName(), true, false)
	if err != nil {
		return err
	}

	for {
		file, err := dir.NextFile()
		if err != nil && err != io.EOF {
			return err
		}
		if file == nil {
			break
		}

		// Skip hidden files when adding recursively, unless Hidden is enabled.
		if files.IsHidden(file) && !adder.Hidden {
			log.Infof("%s is hidden, skipping", file.FileName())
			continue
		}
		err = adder.addFile(file)
		if err != nil {
			return err
		}
	}

	return nil
}

func (adder *Adder) maybePauseForGC() error {
	if adder.unlocker != nil && adder.blockstore.GCRequested() {
		err := adder.PinRoot()
		if err != nil {
			return err
		}

		adder.unlocker.Unlock()
		adder.unlocker = adder.blockstore.PinLock()
	}
	return nil
}

// outputDagnode sends dagnode info over the output channel
func outputDagnode(out chan interface{}, name string, dn node.Node) error {
	if out == nil {
		return nil
	}

	o, err := getOutput(dn)
	if err != nil {
		return err
	}

	out <- &AddedObject{
		Hash: o.Hash,
		Name: name,
	}

	return nil
}

func NewMemoryDagService() dag.DAGService {
	// build mem-datastore for editor's intermediary nodes
	bs := bstore.NewBlockstore(syncds.MutexWrap(ds.NewMapDatastore()))
	bsrv := bserv.New(bs, offline.Exchange(bs))
	return dag.NewDAGService(bsrv)
}

// from core/commands/object.go
func getOutput(dagnode node.Node) (*Object, error) {
	c := dagnode.Cid()

	output := &Object{
		Hash:  c.String(),
		Links: make([]Link, len(dagnode.Links())),
	}

	for i, link := range dagnode.Links() {
		output.Links[i] = Link{
			Name: link.Name,
			Size: link.Size,
		}
	}

	return output, nil
}

type progressReader struct {
	file         files.File
	out          chan interface{}
	bytes        int64
	lastProgress int64
}

func (i *progressReader) Read(p []byte) (int, error) {
	n, err := i.file.Read(p)

	i.bytes += int64(n)
	if i.bytes-i.lastProgress >= progressReaderIncrement || err == io.EOF {
		i.lastProgress = i.bytes
		i.out <- &AddedObject{
			Name:  i.file.FileName(),
			Bytes: i.bytes,
		}
	}

	return n, err
}

type progressReader2 struct {
	*progressReader
	files.FileInfo
}<|MERGE_RESOLUTION|>--- conflicted
+++ resolved
@@ -1,11 +1,8 @@
 package coreunix
 
 import (
-<<<<<<< HEAD
 	"errors"
-=======
 	"context"
->>>>>>> 65ffff24
 	"fmt"
 	"io"
 	"io/ioutil"
@@ -111,12 +108,8 @@
 	Silent     bool
 	Wrap       bool
 	Chunker    string
-<<<<<<< HEAD
 	FullName   bool
-	root       *dag.Node
-=======
 	root       node.Node
->>>>>>> 65ffff24
 	mr         *mfs.Root
 	unlocker   bs.Unlocker
 	tempRoot   *cid.Cid
@@ -145,15 +138,11 @@
 	return balanced.BalancedLayout(params.New(chnk))
 }
 
-<<<<<<< HEAD
-func (adder *Adder) RootNode() (*dag.Node, error) {
+func (adder *Adder) RootNode() (node.Node, error) {
 	if adder.mr == nil {
 		return nil, nil
 	}
 
-=======
-func (adder *Adder) RootNode() (node.Node, error) {
->>>>>>> 65ffff24
 	// for memoizing
 	if adder.root != nil {
 		return adder.root, nil
@@ -208,8 +197,7 @@
 	return adder.pinning.Flush()
 }
 
-<<<<<<< HEAD
-func (adder *Adder) Finalize() (*dag.Node, error) {
+func (adder *Adder) Finalize() (node.Node, error) {
 	if adder.mr == nil && adder.Pin {
 		err := adder.pinning.Flush()
 		return nil, err
@@ -217,9 +205,6 @@
 		return nil, nil
 	}
 
-=======
-func (adder *Adder) Finalize() (node.Node, error) {
->>>>>>> 65ffff24
 	root := adder.mr.GetValue()
 
 	// cant just call adder.RootNode() here as we need the name for printing
@@ -365,8 +350,7 @@
 	return gopath.Join(c.String(), filename), dagnode, nil
 }
 
-<<<<<<< HEAD
-func (adder *Adder) pinOrAddNode(node *dag.Node, file files.File) error {
+func (adder *Adder) pinOrAddNode(node node.Node, file files.File) error {
 	path := file.FileName()
 	
 	if adder.Pin && adder.mr == nil {
@@ -386,13 +370,6 @@
 				return err
 			}
 		}
-=======
-func (adder *Adder) addNode(node node.Node, path string) error {
-	// patch it into the root
-	if path == "" {
-		path = node.Cid().String()
-	}
->>>>>>> 65ffff24
 
 		if err := mfs.PutNode(adder.mr, path, node); err != nil {
 			return err
