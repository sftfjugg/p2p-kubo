package dht

import (
	"errors"
	"fmt"
	"time"

	key "github.com/ipfs/go-ipfs/blocks/key"
	pb "github.com/ipfs/go-ipfs/routing/dht/pb"
	lgbl "github.com/ipfs/go-ipfs/thirdparty/loggables"
	ds "gx/ipfs/QmTxLSvdhwg68WJimdS6icLPhZi28aTp6b7uihC2Yb47Xk/go-datastore"

	pstore "gx/ipfs/QmQdnfvZQuhdT93LNc5bos52wAmdr3G2p6G8teLJMEN32P/go-libp2p-peerstore"
	peer "gx/ipfs/QmRBqJF7hb8ZSpRcMwUt8hNhydWcxGEhtk81HKq6oUwKvs/go-libp2p-peer"
	proto "gx/ipfs/QmZ4Qi3GaRbjcx28Sme5eMH7RQjGkt8wHxt2a65oLaeFEV/gogo-protobuf/proto"
	u "gx/ipfs/QmZNVWh8LLjAavuQ2JXuFmuYH3C11xo988vSgp7UQrTRj1/go-ipfs-util"
	context "gx/ipfs/QmZy2y8t9zQH2a1b8q2ZSLKp17ATuJoCNxxyMFG5qFExpt/go-net/context"
)

// The number of closer peers to send on requests.
var CloserPeerCount = KValue

// dhthandler specifies the signature of functions that handle DHT messages.
type dhtHandler func(context.Context, peer.ID, *pb.Message) (*pb.Message, error)

func (dht *IpfsDHT) handlerForMsgType(t pb.Message_MessageType) dhtHandler {
	switch t {
	case pb.Message_GET_VALUE:
		return dht.handleGetValue
	case pb.Message_PUT_VALUE:
		return dht.handlePutValue
	case pb.Message_FIND_NODE:
		return dht.handleFindPeer
	case pb.Message_ADD_PROVIDER:
		return dht.handleAddProvider
	case pb.Message_GET_PROVIDERS:
		return dht.handleGetProviders
	case pb.Message_PING:
		return dht.handlePing
	default:
		return nil
	}
}

func (dht *IpfsDHT) handleGetValue(ctx context.Context, p peer.ID, pmes *pb.Message) (*pb.Message, error) {
	defer log.EventBegin(ctx, "handleGetValue", p).Done()
	log.Debugf("%s handleGetValue for key: %s", dht.self, pmes.GetKey())

	// setup response
	resp := pb.NewMessage(pmes.GetType(), pmes.GetKey(), pmes.GetClusterLevel())

	// first, is there even a key?
	k := key.Key(pmes.GetKey())
	if k == "" {
		return nil, errors.New("handleGetValue but no key was provided")
		// TODO: send back an error response? could be bad, but the other node's hanging.
	}

	rec, err := dht.checkLocalDatastore(k)
	if err != nil {
		return nil, err
	}
	resp.Record = rec

	// Find closest peer on given cluster to desired key and reply with that info
	closer := dht.betterPeersToQuery(pmes, p, CloserPeerCount)
	if len(closer) > 0 {
		closerinfos := pstore.PeerInfos(dht.peerstore, closer)
		for _, pi := range closerinfos {
			log.Debugf("handleGetValue returning closer peer: '%s'", pi.ID)
			if len(pi.Addrs) < 1 {
				log.Errorf(`no addresses on peer being sent!
					[local:%s]
					[sending:%s]
					[remote:%s]`, dht.self, pi.ID, p)
			}
		}

		resp.CloserPeers = pb.PeerInfosToPBPeers(dht.host.Network(), closerinfos)
	}

	return resp, nil
}

func (dht *IpfsDHT) checkLocalDatastore(k key.Key) (*pb.Record, error) {
	log.Debugf("%s handleGetValue looking into ds", dht.self)
	dskey := k.DsKey()
	iVal, err := dht.datastore.Get(dskey)
	log.Debugf("%s handleGetValue looking into ds GOT %v", dht.self, iVal)

	if err == ds.ErrNotFound {
		return nil, nil
	}

	// if we got an unexpected error, bail.
	if err != nil {
		return nil, err
	}

	// if we have the value, send it back
	log.Debugf("%s handleGetValue success!", dht.self)

	byts, ok := iVal.([]byte)
	if !ok {
		return nil, fmt.Errorf("datastore had non byte-slice value for %v", dskey)
	}

	rec := new(pb.Record)
	err = proto.Unmarshal(byts, rec)
	if err != nil {
		log.Debug("failed to unmarshal DHT record from datastore")
		return nil, err
	}

	// if its our record, dont bother checking the times on it
	if peer.ID(rec.GetAuthor()) == dht.self {
		return rec, nil
	}

	var recordIsBad bool
	recvtime, err := u.ParseRFC3339(rec.GetTimeReceived())
	if err != nil {
		log.Info("either no receive time set on record, or it was invalid: ", err)
		recordIsBad = true
	}

	if time.Now().Sub(recvtime) > MaxRecordAge {
		log.Debug("old record found, tossing.")
		recordIsBad = true
	}

	// NOTE: We do not verify the record here beyond checking these timestamps.
	// we put the burden of checking the records on the requester as checking a record
	// may be computationally expensive

	if recordIsBad {
		err := dht.datastore.Delete(dskey)
		if err != nil {
			log.Error("Failed to delete bad record from datastore: ", err)
		}

		return nil, nil // can treat this as not having the record at all
	}

	return rec, nil
}

// Store a value in this peer local storage
func (dht *IpfsDHT) handlePutValue(ctx context.Context, p peer.ID, pmes *pb.Message) (*pb.Message, error) {
	defer log.EventBegin(ctx, "handlePutValue", p).Done()
	dskey := key.Key(pmes.GetKey()).DsKey()

	if err := dht.verifyRecordLocally(pmes.GetRecord()); err != nil {
		log.Warningf("Bad dht record in PUT from: %s. %s", key.Key(pmes.GetRecord().GetAuthor()), err)
		return nil, err
	}

	rec := pmes.GetRecord()

	// record the time we receive every record
	rec.TimeReceived = proto.String(u.FormatRFC3339(time.Now()))

	data, err := proto.Marshal(rec)
	if err != nil {
		return nil, err
	}

	err = dht.datastore.Put(dskey, data)
	log.Debugf("%s handlePutValue %v", dht.self, dskey)
	return pmes, err
}

func (dht *IpfsDHT) handlePing(_ context.Context, p peer.ID, pmes *pb.Message) (*pb.Message, error) {
	log.Debugf("%s Responding to ping from %s!\n", dht.self, p)
	return pmes, nil
}

func (dht *IpfsDHT) handleFindPeer(ctx context.Context, p peer.ID, pmes *pb.Message) (*pb.Message, error) {
	defer log.EventBegin(ctx, "handleFindPeer", p).Done()
	resp := pb.NewMessage(pmes.GetType(), "", pmes.GetClusterLevel())
	var closest []peer.ID

	// if looking for self... special case where we send it on CloserPeers.
	if peer.ID(pmes.GetKey()) == dht.self {
		closest = []peer.ID{dht.self}
	} else {
		closest = dht.betterPeersToQuery(pmes, p, CloserPeerCount)
	}

	if closest == nil {
		log.Infof("%s handleFindPeer %s: could not find anything.", dht.self, p)
		return resp, nil
	}

	var withAddresses []pstore.PeerInfo
	closestinfos := pstore.PeerInfos(dht.peerstore, closest)
	for _, pi := range closestinfos {
		if len(pi.Addrs) > 0 {
			withAddresses = append(withAddresses, pi)
			log.Debugf("handleFindPeer: sending back '%s'", pi.ID)
		}
	}

	resp.CloserPeers = pb.PeerInfosToPBPeers(dht.host.Network(), withAddresses)
	return resp, nil
}

func (dht *IpfsDHT) handleGetProviders(ctx context.Context, p peer.ID, pmes *pb.Message) (*pb.Message, error) {
	lm := make(lgbl.DeferredMap)
	lm["peer"] = func() interface{} { return p.Pretty() }
	defer log.EventBegin(ctx, "handleGetProviders", lm).Done()

	resp := pb.NewMessage(pmes.GetType(), pmes.GetKey(), pmes.GetClusterLevel())
	key := key.Key(pmes.GetKey())
	lm["key"] = func() interface{} { return key.B58String() }

	// debug logging niceness.
	reqDesc := fmt.Sprintf("%s handleGetProviders(%s, %s): ", dht.self, p, key)
	log.Debugf("%s begin", reqDesc)
	defer log.Debugf("%s end", reqDesc)

	// check if we have this value, to add ourselves as provider.
	has, err := dht.datastore.Has(key.DsKey())
	if err != nil && err != ds.ErrNotFound {
		log.Debugf("unexpected datastore error: %v\n", err)
		has = false
	}

	// setup providers
	providers := dht.providers.GetProviders(ctx, key)
	if has {
		providers = append(providers, dht.self)
		log.Debugf("%s have the value. added self as provider", reqDesc)
	}

	if providers != nil && len(providers) > 0 {
		infos := pstore.PeerInfos(dht.peerstore, providers)
		resp.ProviderPeers = pb.PeerInfosToPBPeers(dht.host.Network(), infos)
		log.Debugf("%s have %d providers: %s", reqDesc, len(providers), infos)
	}

	// Also send closer peers.
	closer := dht.betterPeersToQuery(pmes, p, CloserPeerCount)
	if closer != nil {
		infos := pstore.PeerInfos(dht.peerstore, closer)
		resp.CloserPeers = pb.PeerInfosToPBPeers(dht.host.Network(), infos)
		log.Debugf("%s have %d closer peers: %s", reqDesc, len(closer), infos)
	}

	return resp, nil
}

func (dht *IpfsDHT) handleAddProvider(ctx context.Context, p peer.ID, pmes *pb.Message) (*pb.Message, error) {
	lm := make(lgbl.DeferredMap)
	lm["peer"] = func() interface{} { return p.Pretty() }

	defer log.EventBegin(ctx, "handleAddProvider", lm).Done()
	key := key.Key(pmes.GetKey())
	lm["key"] = func() interface{} { return key.B58String() }

	log.Debugf("%s adding %s as a provider for '%s'\n", dht.self, p, key)

	// add provider should use the address given in the message
	pinfos := pb.PBPeersToPeerInfos(pmes.GetProviderPeers())
	for _, pi := range pinfos {
		// We need to disable this check for OpenBazaar pointers to work
		/*if pi.ID != p {
			// we should ignore this provider reccord! not from originator.
			// (we chould sign them and check signature later...)
			log.Debugf("handleAddProvider received provider %s from %s. Ignore.", pi.ID, p)
			continue
		}*/

		if len(pi.Addrs) < 1 {
			log.Debugf("%s got no valid addresses for provider %s. Ignore.", dht.self, p)
			continue
		}

		log.Infof("received provider %s for %s (addrs: %s)", p, key, pi.Addrs)
		if pi.ID != dht.self && !isPointer(pi.ID){ // dont add own addrs.
			// add the received addresses to our peerstore.
<<<<<<< HEAD
			dht.peerstore.AddAddrs(pi.ID, pi.Addrs, peer.ProviderAddrTTL)
		} else if isPointer(pi.ID) {
			// keep the address for this pointer around for a week
			dht.peerstore.AddAddrs(pi.ID, pi.Addrs, time.Hour * 24 * 7)
=======
			dht.peerstore.AddAddrs(pi.ID, pi.Addrs, pstore.ProviderAddrTTL)
>>>>>>> 813bcb64
		}
		dht.providers.AddProvider(ctx, key, pi.ID)
	}

	return nil, nil
}<|MERGE_RESOLUTION|>--- conflicted
+++ resolved
@@ -279,17 +279,18 @@
 		log.Infof("received provider %s for %s (addrs: %s)", p, key, pi.Addrs)
 		if pi.ID != dht.self && !isPointer(pi.ID){ // dont add own addrs.
 			// add the received addresses to our peerstore.
-<<<<<<< HEAD
 			dht.peerstore.AddAddrs(pi.ID, pi.Addrs, peer.ProviderAddrTTL)
 		} else if isPointer(pi.ID) {
 			// keep the address for this pointer around for a week
 			dht.peerstore.AddAddrs(pi.ID, pi.Addrs, time.Hour * 24 * 7)
-=======
-			dht.peerstore.AddAddrs(pi.ID, pi.Addrs, pstore.ProviderAddrTTL)
->>>>>>> 813bcb64
 		}
 		dht.providers.AddProvider(ctx, key, pi.ID)
 	}
 
 	return nil, nil
+}
+
+func isPointer(id peer.ID) bool {
+	hexID := peer.IDHexEncode(id)
+	return hexID[4:28] == MAGIC
 }