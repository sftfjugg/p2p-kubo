// package bitswap implements the IPFS Exchange interface with the BitSwap
// bilateral exchange protocol.
package bitswap

import (
	"time"

	context "github.com/jbenet/go-ipfs/Godeps/_workspace/src/code.google.com/p/go.net/context"
	ds "github.com/jbenet/go-ipfs/Godeps/_workspace/src/github.com/jbenet/go-datastore"

	blocks "github.com/jbenet/go-ipfs/blocks"
	blockstore "github.com/jbenet/go-ipfs/blockstore"
	exchange "github.com/jbenet/go-ipfs/exchange"
	bsmsg "github.com/jbenet/go-ipfs/exchange/bitswap/message"
	bsnet "github.com/jbenet/go-ipfs/exchange/bitswap/network"
	notifications "github.com/jbenet/go-ipfs/exchange/bitswap/notifications"
	strategy "github.com/jbenet/go-ipfs/exchange/bitswap/strategy"
	peer "github.com/jbenet/go-ipfs/peer"
	u "github.com/jbenet/go-ipfs/util"
	"github.com/jbenet/go-ipfs/util/eventlog"
)

var log = eventlog.Logger("bitswap")

// New initializes a BitSwap instance that communicates over the
// provided BitSwapNetwork. This function registers the returned instance as
// the network delegate.
// Runs until context is cancelled
func New(ctx context.Context, p peer.Peer,
	network bsnet.BitSwapNetwork, routing bsnet.Routing,
	d ds.ThreadSafeDatastore, nice bool) exchange.Interface {

	notif := notifications.New()
	go func() {
		select {
		case <-ctx.Done():
			notif.Shutdown()
		}
	}()

	bs := &bitswap{
		blockstore:    blockstore.NewBlockstore(d),
		notifications: notif,
		strategy:      strategy.New(nice),
		routing:       routing,
		sender:        network,
		wantlist:      u.NewKeySet(),
		blockRequests: make(chan u.Key, 32),
	}
	network.SetDelegate(bs)
	go bs.run(ctx)

	return bs
}

// bitswap instances implement the bitswap protocol.
type bitswap struct {

	// sender delivers messages on behalf of the session
	sender bsnet.BitSwapNetwork

	// blockstore is the local database
	// NB: ensure threadsafety
	blockstore blockstore.Blockstore

	// routing interface for communication
	routing bsnet.Routing

	notifications notifications.PubSub

	blockRequests chan u.Key

	// strategy listens to network traffic and makes decisions about how to
	// interact with partners.
	// TODO(brian): save the strategy's state to the datastore
	strategy strategy.Strategy

	wantlist u.KeySet
}

// GetBlock attempts to retrieve a particular block from peers within the
// deadline enforced by the context
//
// TODO ensure only one active request per key
func (bs *bitswap) GetBlock(parent context.Context, k u.Key) (*blocks.Block, error) {

	// make sure to derive a new |ctx| and pass it to children. It's correct to
	// listen on |parent| here, but incorrect to pass |parent| to new async
	// functions. This is difficult to enforce. May this comment keep you safe.

	ctx, cancelFunc := context.WithCancel(parent)
	defer cancelFunc()

	ctx = eventlog.ContextWithMetadata(ctx, eventlog.Uuid("GetBlockRequest"))
	log.Event(ctx, "GetBlockRequestBegin", &k)
	defer log.Event(ctx, "GetBlockRequestEnd", &k)

	bs.wantlist.Add(k)
	promise := bs.notifications.Subscribe(ctx, k)

	select {
	case bs.blockRequests <- k:
	case <-parent.Done():
		return nil, parent.Err()
	}

	select {
	case block := <-promise:
		bs.wantlist.Remove(k)
		return &block, nil
	case <-parent.Done():
		return nil, parent.Err()
	}
}

func (bs *bitswap) GetBlocks(parent context.Context, ks []u.Key) (*blocks.Block, error) {
	// TODO: something smart
	return nil, nil
}

func (bs *bitswap) sendWantListTo(ctx context.Context, peers <-chan peer.Peer) error {
	message := bsmsg.New()
	for _, wanted := range bs.wantlist.Keys() {
		message.AddWanted(wanted)
	}
	for peerToQuery := range peers {
		log.Event(ctx, "PeerToQuery", peerToQuery)
		go func(p peer.Peer) {

			log.Event(ctx, "DialPeer", p)
			err := bs.sender.DialPeer(ctx, p)
			if err != nil {
				log.Errorf("Error sender.DialPeer(%s): %s", p, err)
				return
			}

			response, err := bs.sender.SendRequest(ctx, p, message)
			if err != nil {
				log.Errorf("Error sender.SendRequest(%s) = %s", p, err)
				return
			}
			// FIXME ensure accounting is handled correctly when
			// communication fails. May require slightly different API to
			// get better guarantees. May need shared sequence numbers.
			bs.strategy.MessageSent(p, message)

			if response == nil {
				return
			}
			bs.ReceiveMessage(ctx, p, response)
		}(peerToQuery)
	}
	return nil
}

func (bs *bitswap) run(ctx context.Context) {

<<<<<<< HEAD
	// Every so often, we should resend out our current want list
	rebroadcastTime := time.Second * 2
=======
	const batchDelay = time.Millisecond * 3 // Time to wait before sending out wantlists to better batch up requests
	const numKeysPerBatch = 10
	const maxProvidersPerRequest = 6
	const rebroadcastPeriod = time.Second * 5 // Every so often, we should resend out our current want list
>>>>>>> 938e4c62

	var providers <-chan peer.Peer // NB: must be initialized to zero value
	broadcastSignal := time.After(rebroadcastPeriod)
	unsentKeys := 0

	for {
		select {
		case <-broadcastSignal:
			wantlist := bs.wantlist.Keys()
			if len(wantlist) == 0 {
				continue
			}
			if providers == nil {
				// rely on semi randomness of maps
				firstKey := wantlist[0]
				providers = bs.routing.FindProvidersAsync(ctx, firstKey, 6)
			}
			err := bs.sendWantListTo(ctx, providers)
			if err != nil {
				log.Errorf("error sending wantlist: %s", err)
			}
			providers = nil
			broadcastSignal = time.After(rebroadcastPeriod)

		case k := <-bs.blockRequests:
			if unsentKeys == 0 {
				providers = bs.routing.FindProvidersAsync(ctx, k, maxProvidersPerRequest)
			}
			unsentKeys++

			if unsentKeys >= numKeysPerBatch {
				// send wantlist to providers
				err := bs.sendWantListTo(ctx, providers)
				if err != nil {
					log.Errorf("error sending wantlist: %s", err)
				}
				unsentKeys = 0
				broadcastSignal = time.After(rebroadcastPeriod)
				providers = nil
			} else {
				// set a timeout to wait for more blocks or send current wantlist

				broadcastSignal = time.After(batchDelay)
			}
		case <-ctx.Done():
			return
		}
	}
}

// HasBlock announces the existance of a block to this bitswap service. The
// service will potentially notify its peers.
func (bs *bitswap) HasBlock(ctx context.Context, blk blocks.Block) error {
	log.Debugf("Has Block %v", blk.Key())
	bs.wantlist.Remove(blk.Key())
	bs.sendToPeersThatWant(ctx, blk)
	return bs.routing.Provide(ctx, blk.Key())
}

// TODO(brian): handle errors
func (bs *bitswap) ReceiveMessage(ctx context.Context, p peer.Peer, incoming bsmsg.BitSwapMessage) (
	peer.Peer, bsmsg.BitSwapMessage) {
	log.Debugf("ReceiveMessage from %v", p.Key())
	log.Debugf("Message wantlist: %v", incoming.Wantlist())

	if p == nil {
		log.Error("Received message from nil peer!")
		// TODO propagate the error upward
		return nil, nil
	}
	if incoming == nil {
		log.Error("Got nil bitswap message!")
		// TODO propagate the error upward
		return nil, nil
	}

	// Record message bytes in ledger
	// TODO: this is bad, and could be easily abused.
	// Should only track *useful* messages in ledger
	bs.strategy.MessageReceived(p, incoming) // FIRST

	for _, block := range incoming.Blocks() {
		// TODO verify blocks?
		if err := bs.blockstore.Put(&block); err != nil {
			continue // FIXME(brian): err ignored
		}
		bs.notifications.Publish(block)
		err := bs.HasBlock(ctx, block)
		if err != nil {
			log.Warningf("HasBlock errored: %s", err)
		}
	}

	message := bsmsg.New()
	for _, wanted := range bs.wantlist.Keys() {
		message.AddWanted(wanted)
	}
	for _, key := range incoming.Wantlist() {
		// TODO: might be better to check if we have the block before checking
		//			if we should send it to someone
		if bs.strategy.ShouldSendBlockToPeer(key, p) {
			if block, errBlockNotFound := bs.blockstore.Get(key); errBlockNotFound != nil {
				continue
			} else {
				message.AddBlock(*block)
			}
		}
	}

	bs.strategy.MessageSent(p, message)
	log.Debug("Returning message.")
	return p, message
}

func (bs *bitswap) ReceiveError(err error) {
	log.Errorf("Bitswap ReceiveError: %s", err)
	// TODO log the network error
	// TODO bubble the network error up to the parent context/error logger
}

// send strives to ensure that accounting is always performed when a message is
// sent
func (bs *bitswap) send(ctx context.Context, p peer.Peer, m bsmsg.BitSwapMessage) {
	bs.sender.SendMessage(ctx, p, m)
	bs.strategy.MessageSent(p, m)
}

func (bs *bitswap) sendToPeersThatWant(ctx context.Context, block blocks.Block) {
	log.Debugf("Sending %v to peers that want it", block.Key())

	for _, p := range bs.strategy.Peers() {
		if bs.strategy.BlockIsWantedByPeer(block.Key(), p) {
			log.Debugf("%v wants %v", p, block.Key())
			if bs.strategy.ShouldSendBlockToPeer(block.Key(), p) {
				message := bsmsg.New()
				message.AddBlock(block)
				for _, wanted := range bs.wantlist.Keys() {
					message.AddWanted(wanted)
				}
				bs.send(ctx, p, message)
			}
		}
	}
}<|MERGE_RESOLUTION|>--- conflicted
+++ resolved
@@ -155,15 +155,10 @@
 
 func (bs *bitswap) run(ctx context.Context) {
 
-<<<<<<< HEAD
-	// Every so often, we should resend out our current want list
-	rebroadcastTime := time.Second * 2
-=======
 	const batchDelay = time.Millisecond * 3 // Time to wait before sending out wantlists to better batch up requests
 	const numKeysPerBatch = 10
 	const maxProvidersPerRequest = 6
 	const rebroadcastPeriod = time.Second * 5 // Every so often, we should resend out our current want list
->>>>>>> 938e4c62
 
 	var providers <-chan peer.Peer // NB: must be initialized to zero value
 	broadcastSignal := time.After(rebroadcastPeriod)
