--- conflicted
+++ resolved
@@ -317,7 +317,6 @@
 
     docker stop ipfs_host
 
-<<<<<<< HEAD
 ### Building Docker images
 
 For other platforms such as ARM, you may need to build a docker image to run.
@@ -360,10 +359,7 @@
 docker build . -f Dockerfile --build-arg base=arm32v7/golang:1.10-stretch --build-arg tini_executable=tini-armhf --build-arg 'busybox_base=arm32v7/busybox:1-glibc' --build-arg glibc_shared_lib_arch=arm-linux-gnueabihf
 ```
 
-### Troubleshooting
-=======
 When starting a container running ipfs for the first time with an empty data directory, it will call `ipfs init` to initialize configuration files and generate a new keypair. At this time, you can choose which profile to apply using the `IPFS_PROFILE` environment variable:
->>>>>>> d34e3c81
 
     docker run -d --name ipfs_host -e IPFS_PROFILE=server -v $ipfs_staging:/export -v $ipfs_data:/data/ipfs -p 4001:4001 -p 127.0.0.1:8080:8080 -p 127.0.0.1:5001:5001 ipfs/go-ipfs:latest
 
