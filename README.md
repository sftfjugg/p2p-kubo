
![kubo, an IPFS node in Go](https://ipfs.io/ipfs/bafykbzacecaesuqmivkauix25v6i6xxxsvsrtxknhgb5zak3xxsg2nb4dhs2u/ipfs.go.png)

[![](https://img.shields.io/badge/made%20by-Protocol%20Labs-blue.svg?style=flat-square&cacheSeconds=3600)](https://protocol.ai)
[![GoDoc](https://img.shields.io/badge/godoc-reference-5272B4.svg?style=flat-square&cacheSeconds=3600)](https://godoc.org/github.com/ipfs/kubo)
[![CircleCI](https://img.shields.io/circleci/build/github/ipfs/kubo?style=flat-square&cacheSeconds=3600)](https://circleci.com/gh/ipfs/kubo)

## What is Kubo?

Kubo was the first is the most widely used IPFS implementation today. Implementing the *Interplanetary Filesystem* - the Web3 standard and contender to replace https. Thus powered by IPLD's data models and the libp2p for network communication. Kubo is written in Go.

Featureset
- Runs an IPFS-Node as a network service
- [Command Line Interface](https://docs.ipfs.tech/reference/kubo/cli/) to IPFS-Nodes
- Local [Web2-to-Web3 HTTP Gateway functionality](https://github.com/ipfs/specs/tree/main/http-gateways#readme) 
- HTTP RPC API (`/api/v0`) to access and control the daemon
- IPFS's internal Webgui can be used to manage the Kubo nodes

<<<<<<< HEAD
### Other implementations
=======
It includes:
- an IPFS daemon server
- extensive [command line tooling](https://docs.ipfs.tech/reference/kubo/cli/)
- an [HTTP Gateway](https://docs.ipfs.tech/reference/http/gateway/) (`/ipfs/`, `/ipns/`) for serving content to HTTP browsers
- an [HTTP RPC API](https://docs.ipfs.tech/reference/kubo/rpc/) (`/api/v0`) for controlling the daemon node
>>>>>>> d1b9e41f

See [List](https://docs.ipfs.tech/basics/ipfs-implementations/)

## What is IPFS?

IPFS is a global, versioned, peer-to-peer filesystem. It combines good ideas from previous systems such as Git, BitTorrent, Kademlia, SFS, and the Web. It is like a single BitTorrent swarm, exchanging git objects. IPFS provides an interface as simple as the HTTP web, but with permanence built-in. You can also mount the world at /ipfs.

For more info see: https://docs.ipfs.tech/concepts/what-is-ipfs/

Before opening an issue, consider using one of the following locations to ensure you are opening your thread in the right place:
  - kubo (previously named go-ipfs) _implementation_ bugs in [this repo](https://github.com/ipfs/kubo/issues).
  - Documentation issues in [ipfs/docs issues](https://github.com/ipfs/ipfs-docs/issues).
  - IPFS _design_ in [ipfs/specs issues](https://github.com/ipfs/specs/issues).
  - Exploration of new ideas in [ipfs/notes issues](https://github.com/ipfs/notes/issues).
  - Ask questions and meet the rest of the community at the [IPFS Forum](https://discuss.ipfs.tech).
  - Or [chat with us](https://docs.ipfs.tech/community/chat/).
 
[![YouTube Channel Subscribers](https://img.shields.io/youtube/channel/subscribers/UCdjsUXJ3QawK4O5L1kqqsew?label=Subscribe%20IPFS&style=social&cacheSeconds=3600)](https://www.youtube.com/channel/UCdjsUXJ3QawK4O5L1kqqsew) [![Follow @IPFS on Twitter](https://img.shields.io/twitter/follow/IPFS?style=social&cacheSeconds=3600)](https://twitter.com/IPFS)

## Next milestones

[Milestones on GitHub](https://github.com/ipfs/kubo/milestones)


## Table of Contents

- [What is Kubo?](#what-is-kubo)
- [What is IPFS?](#what-is-ipfs)
- [Next milestones](#next-milestones)
- [Table of Contents](#table-of-contents)
- [Security Issues](#security-issues)
- [Install](#install)
  - [System Requirements](#system-requirements)
  - [Docker](#docker)
  - [Official prebuilt binaries](#official-prebuilt-binaries)
    - [Updating](#updating)
      - [Using ipfs-update](#using-ipfs-update)
      - [Downloading builds using IPFS](#downloading-builds-using-ipfs)
  - [Unofficial Linux packages](#unofficial-linux-packages)
    - [ArchLinux](#arch-linux)
    - [Nix](#nix)
    - [Solus](#solus)
    - [openSUSE](#opensuse)
    - [Guix](#guix)
    - [Snap](#snap)
  - [Unofficial MacOS packages](#unofficial-macos-packages)
    - [MacPorts](#macports)
    - [Nix](#nix-1)
    - [Homebrew](#homebrew)  
  - [Unofficial Windows packages](#unofficial-windows-packages)
    - [Chocolatey](#chocolatey)
    - [Scoop](#scoop)
  - [Build from Source](#build-from-source)
    - [Install Go](#install-go)
    - [Download and Compile IPFS](#download-and-compile-ipfs)
      - [Cross Compiling](#cross-compiling)
      - [OpenSSL](#openssl)
    - [Troubleshooting](#troubleshooting)
- [Getting Started](#getting-started)
  - [Usage](#usage)
  - [Some things to try](#some-things-to-try)
  - [Troubleshooting](#troubleshooting-1)
- [Packages](#packages)
- [Development](#development)
  - [Map of Implemented Subsystems](#map-of-implemented-subsystems)
  - [CLI, HTTP-API, Architecture Diagram](#cli-http-api-architecture-diagram)
  - [Testing](#testing)
  - [Development Dependencies](#development-dependencies)
  - [Developer Notes](#developer-notes)
- [Maintainer Info](#maintainer-info)
- [Contributing](#contributing)
- [License](#license)

## Security Issues

Please follow [`SECURITY.md`](SECURITY.md).

## Install

The canonical download instructions for IPFS are over at: https://docs.ipfs.tech/install/. It is **highly recommended** you follow those instructions if you are not interested in working on IPFS development.

### System Requirements

IPFS can run on most Linux, macOS, and Windows systems. We recommend running it on a machine with at least 2 GB of RAM and 2 CPU cores (kubo is highly parallel). On systems with less memory, it may not be completely stable.

If your system is resource-constrained, we recommend:

1. Installing OpenSSL and rebuilding kubo manually with `make build GOTAGS=openssl`. See the [download and compile](#download-and-compile-ipfs) section for more information on compiling kubo.
2. Initializing your daemon with `ipfs init --profile=lowpower`

### Docker

Official images are published at https://hub.docker.com/r/ipfs/kubo/:

[![Docker Image Version (latest semver)](https://img.shields.io/docker/v/ipfs/kubo?color=blue&label=kubo%20docker%20image&logo=docker&sort=semver&style=flat-square&cacheSeconds=3600)](https://hub.docker.com/r/ipfs/kubo/)

More info on how to run Kubo (go-ipfs) inside Docker can be found [here](https://docs.ipfs.tech/how-to/run-ipfs-inside-docker/).

### Official prebuilt binaries

The official binaries are published at https://dist.ipfs.tech#kubo:

[![dist.ipfs.tech Downloads](https://img.shields.io/github/v/release/ipfs/kubo?label=dist.ipfs.tech&logo=ipfs&style=flat-square&cacheSeconds=3600)](https://dist.ipfs.tech#kubo)

From there:
- Click the blue "Download Kubo" on the right side of the page.
- Open/extract the archive.
- Move kubo (`ipfs`) to your path (`install.sh` can do it for you).

If you are unable to access [dist.ipfs.tech](https://dist.ipfs.tech#kubo), you can also download kubo (go-ipfs) from:
- this project's GitHub [releases](https://github.com/ipfs/kubo/releases/latest) page
- `/ipns/dist.ipfs.tech` at [dweb.link](https://dweb.link/ipns/dist.ipfs.tech#kubo) gateway

#### Updating

##### Using ipfs-update

IPFS has an updating tool that can be accessed through `ipfs update`. The tool is
not installed alongside IPFS in order to keep that logic independent of the main
codebase. To install `ipfs-update` tool, [download it here](https://dist.ipfs.tech/#ipfs-update).

##### Downloading builds using IPFS

List the available versions of Kubo (go-ipfs) implementation:

```console
$ ipfs cat /ipns/dist.ipfs.tech/kubo/versions
```

Then, to view available builds for a version from the previous command (`$VERSION`):

```console
$ ipfs ls /ipns/dist.ipfs.tech/kubo/$VERSION
```

To download a given build of a version:

```console
$ ipfs get /ipns/dist.ipfs.tech/kubo/$VERSION/kubo_$VERSION_darwin-386.tar.gz    # darwin 32-bit build
$ ipfs get /ipns/dist.ipfs.tech/kubo/$VERSION/kubo_$VERSION_darwin-amd64.tar.gz  # darwin 64-bit build
$ ipfs get /ipns/dist.ipfs.tech/kubo/$VERSION/kubo_$VERSION_freebsd-amd64.tar.gz # freebsd 64-bit build
$ ipfs get /ipns/dist.ipfs.tech/kubo/$VERSION/kubo_$VERSION_linux-386.tar.gz     # linux 32-bit build
$ ipfs get /ipns/dist.ipfs.tech/kubo/$VERSION/kubo_$VERSION_linux-amd64.tar.gz   # linux 64-bit build
$ ipfs get /ipns/dist.ipfs.tech/kubo/$VERSION/kubo_$VERSION_linux-arm.tar.gz     # linux arm build
$ ipfs get /ipns/dist.ipfs.tech/kubo/$VERSION/kubo_$VERSION_windows-amd64.zip    # windows 64-bit build
```

### Unofficial Linux packages

- [Arch Linux](#arch-linux)
- [Nix](#nix-linux)
- [Solus](#solus)
- [openSUSE](#opensuse)

#### Arch Linux

[![kubo via Community Repo](https://img.shields.io/archlinux/v/community/x86_64/kubo?color=1793d1&label=kubo&logo=arch-linux&style=flat-square&cacheSeconds=3600)](https://wiki.archlinux.org/title/IPFS)

```bash
# pacman -S kubo
```

[![kubo-git via AUR](https://img.shields.io/static/v1?label=kubo-git&message=latest%40master&color=1793d1&logo=arch-linux&style=flat-square&cacheSeconds=3600)](https://aur.archlinux.org/packages/kubo/)

#### <a name="nix-linux">Nix</a>

With the purely functional package manager [Nix](https://nixos.org/nix/) you can install kubo (go-ipfs) like this:

```
$ nix-env -i ipfs
```

You can also install the Package by using its attribute name, which is also `ipfs`.

#### Solus

In solus, kubo (go-ipfs) is available in the main repository as
[go-ipfs](https://dev.getsol.us/source/go-ipfs/repository/master/).

```
$ sudo eopkg install go-ipfs
```

You can also install it through the Solus software center.

#### openSUSE

[Community Package for go-ipfs](https://software.opensuse.org/package/go-ipfs)

#### Guix

GNU's functional package manager, [Guix](https://www.gnu.org/software/guix/), also provides a go-ipfs package:

```
$ guix package -i go-ipfs
```

#### Snap

> ⚠️ **SNAP USE IS DISCOURAGED**
> 
> If you want something more sophisticated to escape the Snap confinement, we recommend using a different method to install Kubo so that it is not subject to snap confinement.


With snap, in any of the [supported Linux distributions](https://snapcraft.io/docs/core/install):

```
$ sudo snap install ipfs
```

The snap sets `IPFS_PATH` to `SNAP_USER_COMMON`, which is usually `~/snap/ipfs/common`. If you want to use `~/.ipfs` instead, you can bind-mount it to `~/snap/ipfs/common` like this:

```
$ sudo mount --bind ~/.ipfs ~/snap/ipfs/common
```

#### MacPorts

The package [ipfs](https://ports.macports.org/port/ipfs) currently points to kubo (go-ipfs) and is being maintained.

```
$ sudo port install ipfs
```

#### <a name="nix-macos">Nix</a>

In macOS you can use the purely functional package manager [Nix](https://nixos.org/nix/):

```
$ nix-env -i ipfs
```

You can also install the Package by using its attribute name, which is also `ipfs`.

#### Homebrew

A Homebrew formula [ipfs](https://formulae.brew.sh/formula/ipfs) is maintained too.

```
$ brew install --formula ipfs
```

### Unofficial Windows packages

- [Chocolatey](#chocolatey)
- [Scoop](#scoop)

#### Chocolatey

[![Chocolatey Version](https://img.shields.io/chocolatey/v/go-ipfs?color=00a4ef&label=go-ipfs&logo=windows&style=flat-square&cacheSeconds=3600)](https://chocolatey.org/packages/go-ipfs)

```Powershell
PS> choco install go-ipfs
```

#### Scoop

Scoop provides kubo as `go-ipfs` in its 'extras' bucket.

```Powershell
PS> scoop bucket add extras
PS> scoop install go-ipfs
```

### Unofficial macOS packages

- [MacPorts](#macports)
- [Nix](#nix-macos)
- [Homebrew](#homebrew)


### Build from Source

![GitHub go.mod Go version](https://img.shields.io/github/go-mod/go-version/ipfs/kubo?label=Requires%20Go&logo=go&style=flat-square&cacheSeconds=3600)

kubo's build system requires Go and some standard POSIX build tools:

* GNU make
* Git
* GCC (or some other go compatible C Compiler) (optional)

To build without GCC, build with `CGO_ENABLED=0` (e.g., `make build CGO_ENABLED=0`).

#### Install Go

![GitHub go.mod Go version](https://img.shields.io/github/go-mod/go-version/ipfs/kubo?label=Requires%20Go&logo=go&style=flat-square&cacheSeconds=3600)

If you need to update: [Download latest version of Go](https://golang.org/dl/).

You'll need to add Go's bin directories to your `$PATH` environment variable e.g., by adding these lines to your `/etc/profile` (for a system-wide installation) or `$HOME/.profile`:

```
export PATH=$PATH:/usr/local/go/bin
export PATH=$PATH:$GOPATH/bin
```

(If you run into trouble, see the [Go install instructions](https://golang.org/doc/install)).

#### Download and Compile IPFS

```
$ git clone https://github.com/ipfs/kubo.git

$ cd kubo
$ make install
```

Alternatively, you can run `make build` to build the go-ipfs binary (storing it in `cmd/ipfs/ipfs`) without installing it.

**NOTE:** If you get an error along the lines of "fatal error: stdlib.h: No such file or directory", you're missing a C compiler. Either re-run `make` with `CGO_ENABLED=0` or install GCC.

##### Cross Compiling

Compiling for a different platform is as simple as running:

```
make build GOOS=myTargetOS GOARCH=myTargetArchitecture
```

##### OpenSSL

To build go-ipfs with OpenSSL support, append `GOTAGS=openssl` to your `make` invocation. Building with OpenSSL should significantly reduce the background CPU usage on nodes that frequently make or receive new connections.

Note: OpenSSL requires CGO support and, by default, CGO is disabled when cross-compiling. To cross-compile with OpenSSL support, you must:

1. Install a compiler toolchain for the target platform.
2. Set the `CGO_ENABLED=1` environment variable.

#### Troubleshooting

- Separate [instructions are available for building on Windows](docs/windows.md).
- `git` is required in order for `go get` to fetch all dependencies.
- Package managers often contain out-of-date `golang` packages.
  Ensure that `go version` reports at least 1.10. See above for how to install go.
- If you are interested in development, please install the development
dependencies as well.
- Shell command completions can be generated with one of the `ipfs commands completion` subcommands. Read [docs/command-completion.md](docs/command-completion.md) to learn more.
- See the [misc folder](https://github.com/ipfs/kubo/tree/master/misc) for how to connect IPFS to systemd or whatever init system your distro uses.

## Getting Started

### Usage

[![docs: Command-line quick start](https://img.shields.io/static/v1?label=docs&message=Command-line%20quick%20start&color=blue&style=flat-square&cacheSeconds=3600)](https://docs.ipfs.tech/how-to/command-line-quick-start/)
[![docs: Command-line reference](https://img.shields.io/static/v1?label=docs&message=Command-line%20reference&color=blue&style=flat-square&cacheSeconds=3600)](https://docs.ipfs.tech/reference/kubo/cli/)

To start using IPFS, you must first initialize IPFS's config files on your
system, this is done with `ipfs init`. See `ipfs init --help` for information on
the optional arguments it takes. After initialization is complete, you can use
`ipfs mount`, `ipfs add` and any of the other commands to explore!

### Some things to try

Basic proof of 'ipfs working' locally:

    echo "hello world" > hello
    ipfs add hello
    # This should output a hash string that looks something like:
    # QmT78zSuBmuS4z925WZfrqQ1qHaJ56DQaTfyMUF7F8ff5o
    ipfs cat <that hash>

### Troubleshooting

If you have previously installed IPFS before and you are running into problems getting a newer version to work, try deleting (or backing up somewhere else) your IPFS config directory (~/.ipfs by default) and rerunning `ipfs init`. This will reinitialize the config file to its defaults and clear out the local datastore of any bad entries.

Please direct general questions and help requests to our [forums](https://discuss.ipfs.tech).

If you believe you've found a bug, check the [issues list](https://github.com/ipfs/kubo/issues) and, if you don't see your problem there, either come talk to us on [Matrix chat](https://docs.ipfs.tech/community/chat/), or file an issue of your own!

## Packages

See [IPFS in GO](https://docs.ipfs.tech/reference/go/api/) documentation.

## Development

Some places to get you started on the codebase:

- Main file: [./cmd/ipfs/main.go](https://github.com/ipfs/kubo/blob/master/cmd/ipfs/main.go)
- CLI Commands: [./core/commands/](https://github.com/ipfs/kubo/tree/master/core/commands)
- Bitswap (the data trading engine): [go-bitswap](https://github.com/ipfs/go-bitswap)
- libp2p
  - libp2p: https://github.com/libp2p/go-libp2p
  - DHT: https://github.com/libp2p/go-libp2p-kad-dht
  - PubSub: https://github.com/libp2p/go-libp2p-pubsub
- [IPFS : The `Add` command demystified](https://github.com/ipfs/kubo/tree/master/docs/add-code-flow.md)

### Map of Implemented Subsystems
**WIP**: This is a high-level architecture diagram of the various sub-systems of this specific implementation. To be updated with how they interact. Anyone who has suggestions is welcome to comment [here](https://docs.google.com/drawings/d/1OVpBT2q-NtSJqlPX3buvjYhOnWfdzb85YEsM_njesME/edit) on how we can improve this!
<img src="https://docs.google.com/drawings/d/e/2PACX-1vS_n1FvSu6mdmSirkBrIIEib2gqhgtatD9awaP2_WdrGN4zTNeg620XQd9P95WT-IvognSxIIdCM5uE/pub?w=1446&amp;h=1036">

### CLI, HTTP-API, Architecture Diagram

![](./docs/cli-http-api-core-diagram.png)

> [Origin](https://github.com/ipfs/pm/pull/678#discussion_r210410924)

Description: Dotted means "likely going away". The "Legacy" parts are thin wrappers around some commands to translate between the new system and the old system. The grayed-out parts on the "daemon" diagram are there to show that the code is all the same, it's just that we turn some pieces on and some pieces off depending on whether we're running on the client or the server.

### Testing

```
make test
```

### Development Dependencies

If you make changes to the protocol buffers, you will need to install the [protoc compiler](https://github.com/google/protobuf).

### Developer Notes

Find more documentation for developers on [docs](./docs)

## Maintainer Info
* [Project Board for active and upcoming work](https://pl-strflt.notion.site/Kubo-GitHub-Project-Board-c68f9192e48e4e9eba185fa697bf0570)
* [Release Process](https://pl-strflt.notion.site/Kubo-Release-Process-5a5d066264704009a28a79cff93062c4)
* [Additional PL EngRes Kubo maintainer info](https://pl-strflt.notion.site/Kubo-go-ipfs-4a484aeeaa974dcf918027c300426c05)


## Contributing

[![](https://cdn.rawgit.com/jbenet/contribute-ipfs-gif/master/img/contribute.gif)](https://github.com/ipfs/community/blob/master/CONTRIBUTING.md)

We ❤️ all [our contributors](docs/AUTHORS); this project wouldn’t be what it is without you! If you want to help out, please see [CONTRIBUTING.md](CONTRIBUTING.md).

This repository falls under the IPFS [Code of Conduct](https://github.com/ipfs/community/blob/master/code-of-conduct.md).

Please reach out to us in one [chat](https://docs.ipfs.tech/community/chat/) rooms.

## License

This project is dual-licensed under Apache 2.0 and MIT terms:

- Apache License, Version 2.0, ([LICENSE-APACHE](https://github.com/ipfs/kubo/blob/master/LICENSE-APACHE) or http://www.apache.org/licenses/LICENSE-2.0)
- MIT license ([LICENSE-MIT](https://github.com/ipfs/kubo/blob/master/LICENSE-MIT) or http://opensource.org/licenses/MIT)<|MERGE_RESOLUTION|>--- conflicted
+++ resolved
@@ -16,15 +16,7 @@
 - HTTP RPC API (`/api/v0`) to access and control the daemon
 - IPFS's internal Webgui can be used to manage the Kubo nodes
 
-<<<<<<< HEAD
 ### Other implementations
-=======
-It includes:
-- an IPFS daemon server
-- extensive [command line tooling](https://docs.ipfs.tech/reference/kubo/cli/)
-- an [HTTP Gateway](https://docs.ipfs.tech/reference/http/gateway/) (`/ipfs/`, `/ipns/`) for serving content to HTTP browsers
-- an [HTTP RPC API](https://docs.ipfs.tech/reference/kubo/rpc/) (`/api/v0`) for controlling the daemon node
->>>>>>> d1b9e41f
 
 See [List](https://docs.ipfs.tech/basics/ipfs-implementations/)
 
