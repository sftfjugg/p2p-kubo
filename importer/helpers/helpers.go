--- conflicted
+++ resolved
@@ -5,12 +5,6 @@
 	"fmt"
 	"os"
 
-<<<<<<< HEAD
-	"context"
-
-	files "github.com/ipfs/go-ipfs/commands/files"
-=======
->>>>>>> 65ffff24
 	chunk "github.com/ipfs/go-ipfs/importer/chunk"
 	dag "github.com/ipfs/go-ipfs/merkledag"
 	pi "github.com/ipfs/go-ipfs/thirdparty/posinfo"
@@ -47,17 +41,11 @@
 // UnixfsNode is a struct created to aid in the generation
 // of unixfs DAG trees
 type UnixfsNode struct {
-<<<<<<< HEAD
-	node    *dag.Node
-	ufmt    *ft.FSNode
-	posInfo *files.PosInfo
-=======
 	raw     bool
 	rawnode *dag.RawNode
 	node    *dag.ProtoNode
 	ufmt    *ft.FSNode
 	posInfo *pi.PosInfo
->>>>>>> 65ffff24
 }
 
 // NewUnixfsNode creates a new Unixfs node to represent a file
@@ -148,18 +136,10 @@
 	n.node.SetLinks(append(n.node.Links()[:index], n.node.Links()[index+1:]...))
 }
 
-func (n *UnixfsNode) FileSize() uint64 {
-	return n.ufmt.FileSize()
-}
-
 func (n *UnixfsNode) SetData(data []byte) {
 	n.ufmt.Data = data
 }
 
-<<<<<<< HEAD
-func (n *UnixfsNode) SetPosInfo(offset uint64, fullPath string, stat os.FileInfo) {
-	n.posInfo = &files.PosInfo{offset, fullPath, stat}
-=======
 func (n *UnixfsNode) FileSize() uint64 {
 	if n.raw {
 		return uint64(len(n.rawnode.RawData()))
@@ -169,7 +149,6 @@
 
 func (n *UnixfsNode) SetPosInfo(offset uint64, fullPath string, stat os.FileInfo) {
 	n.posInfo = &pi.PosInfo{offset, fullPath, stat}
->>>>>>> 65ffff24
 }
 
 // getDagNode fills out the proper formatting for the unixfs node
@@ -200,6 +179,5 @@
 		return nil, err
 	}
 	n.node.SetData(data)
-	n.node.SetPosInfo(n.posInfo)
 	return n.node, nil
 }