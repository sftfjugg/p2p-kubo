--- conflicted
+++ resolved
@@ -241,11 +241,7 @@
 
 	offline_ds := NewDAGService(bs)
 
-<<<<<<< HEAD
-	err = EnumerateChildren(context.Background(), offline_ds, root.Links, ks, false)
-=======
-	err = EnumerateChildren(context.Background(), offline_ds, root, func(_ *cid.Cid) bool { return true }, false)
->>>>>>> 43d7d8e2
+	err = EnumerateChildren(context.Background(), offline_ds, root.Links, func(_ *cid.Cid) bool { return true }, false)
 	if err != nil {
 		t.Fatal(err)
 	}
@@ -261,13 +257,8 @@
 		t.Fatal(err)
 	}
 
-<<<<<<< HEAD
-	ks := key.NewKeySet()
-	err = EnumerateChildren(context.Background(), ds, root.Links, ks, false)
-=======
 	set := cid.NewSet()
-	err = EnumerateChildren(context.Background(), ds, root, set.Visit, false)
->>>>>>> 43d7d8e2
+	err = EnumerateChildren(context.Background(), ds, root.Links, set.Visit, false)
 	if err != nil {
 		t.Fatal(err)
 	}
