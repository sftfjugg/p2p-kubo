#!/bin/sh
#
# Copyright (c) 2014 Christian Couder
# MIT Licensed; see the LICENSE file in this repository.
#

test_description="Test add -w"

. lib/test-lib.sh

test_expect_success "creating files succeeds" '
	mkdir -p files/foo &&
	mkdir -p files/bar &&
	echo "some text" > files/foo/baz &&
	ln -s files/foo/baz files/bar/baz &&
	ln -s files/does/not/exist files/bad
'

test_add_symlinks() {
	test_expect_success "ipfs add files succeeds" '
		ipfs add -q -r files >filehash_all &&
		tail -n 1 filehash_all >filehash_out
	'

	test_expect_success "output looks good" '
		echo QmWdiHKoeSW8G1u7ATCgpx4yMoUhYaJBQGkyPLkS9goYZ8 > filehash_exp &&
		test_cmp filehash_exp filehash_out
	'

	test_expect_success "adding a symlink adds the link itself" '
		ipfs add -q files/bar/baz > goodlink_out
	'

	test_expect_success "output looks good" '
		echo "QmdocmZeF7qwPT9Z8SiVhMSyKA2KKoA2J7jToW6z6WBmxR" > goodlink_exp &&
		test_cmp goodlink_exp goodlink_out
	'

	test_expect_success "adding a broken symlink works" '
		ipfs add -q files/bad > badlink_out
	'

	test_expect_success "output looks good" '
		echo "QmWYN8SEXCgNT2PSjB6BnxAx6NJQtazWoBkTRH9GRfPFFQ" > badlink_exp &&
		test_cmp badlink_exp badlink_out
	'
<<<<<<< HEAD
=======

	test_expect_success "adding with symlink in middle of path is same as\
adding with no symlink" '
		mkdir -p files2/a/b/c &&
		echo "some other text" > files2/a/b/c/foo &&
		ln -s b files2/a/d
		ipfs add -rq files2/a/b/c > no_sym &&
		ipfs add -rq files2/a/d/c > sym &&
		test_cmp no_sym sym
	'
>>>>>>> 300187ac
}

test_init_ipfs

test_add_symlinks

test_launch_ipfs_daemon

test_add_symlinks

test_kill_ipfs_daemon

test_done<|MERGE_RESOLUTION|>--- conflicted
+++ resolved
@@ -44,8 +44,6 @@
 		echo "QmWYN8SEXCgNT2PSjB6BnxAx6NJQtazWoBkTRH9GRfPFFQ" > badlink_exp &&
 		test_cmp badlink_exp badlink_out
 	'
-<<<<<<< HEAD
-=======
 
 	test_expect_success "adding with symlink in middle of path is same as\
 adding with no symlink" '
@@ -56,7 +54,6 @@
 		ipfs add -rq files2/a/d/c > sym &&
 		test_cmp no_sym sym
 	'
->>>>>>> 300187ac
 }
 
 test_init_ipfs
